<template>
  <div>
    <v-card
      class="selection mx-auto grey lighten-5"
      style="max-height: 75vh; height: 75vh"
    >
      <v-progress-linear
        :active="loading"
        :indeterminate="loading"
        absolute
        top
        color="deep-purple accent-4"
      ></v-progress-linear>
      <v-row class="items px-2 py-1">
        <v-col cols="12" class="pb-0 mb-2">
          <v-text-field
            dense
            clearable
            autofocus
            outlined
            color="indigo"
            label="Search Items"
            hint="Search by item code, serial number, batch no or barcode"
            background-color="white"
            hide-details
            v-model="debounce_search"
            @keydown.esc="esc_event"
            @keydown.enter="enter_event"
          ></v-text-field>
        </v-col>
        <v-col cols="12" class="pt-0 mt-0">
          <div fluid class="items" v-if="items_view == 'card'">
            <v-row dense class="overflow-y-auto" style="max-height: 67vh">
              <v-col
                v-for="(item, idx) in filtred_items"
                :key="idx"
                xl="2"
                lg="3"
                md="6"
                sm="6"
                cols="6"
                min-height="50"
              >
                <v-card hover="hover" @click="add_item(item)">
                  <v-img
                    :src="
                      item.image ||
                      '/assets/posawesome/js/posapp/components/pos/placeholder-image.png'
                    "
                    class="white--text align-end"
                    gradient="to bottom, rgba(0,0,0,.2), rgba(0,0,0,.7)"
                    height="100px"
                  >
                    <v-card-text
                      v-text="item.item_name"
                      class="text-subtitle-2 px-1 pb-2"
                    ></v-card-text>
                  </v-img>
                  <v-card-text class="text--primary pa-1">
                    <div class="text-caption indigo--text accent-3">
                      {{ item.rate || 0 }} {{ item.currency || '' }}
                    </div>
                  </v-card-text>
                </v-card>
              </v-col>
            </v-row>
          </div>
          <div fluid class="items" v-if="items_view == 'list'">
            <div class="my-0 py-0 overflow-y-auto" style="max-height: 65vh">
              <template>
                <v-data-table
                  :headers="items_headers"
                  :items="filtred_items"
                  item-key="item_code"
                  class="elevation-1"
                  :items-per-page="itemsPerPage"
                  hide-default-footer
                  @click:row="add_item"
                >
                  <template v-slot:item.rate="{ item }">
                    {{ formtCurrency(item.rate) }}
                  </template>
                  <template v-slot:item.actual_qty="{ item }">
                    {{ formtCurrency(item.actual_qty) }}
                  </template>
                </v-data-table>
              </template>
            </div>
          </div>
        </v-col>
      </v-row>
    </v-card>
    <v-card class="cards mb-0 mt-3 pa-2 grey lighten-5">
      <v-row no-gutters align="center" justify="center">
        <v-col cols="12">
          <v-select
            :items="items_group"
            label="Items Group"
            dense
            outlined
            hide-details
            v-model="item_group"
          ></v-select>
        </v-col>
        <v-col cols="6" class="mt-1">
          <v-btn-toggle v-model="items_view" color="orange" group dense rounded>
            <v-btn value="list">List</v-btn>
            <v-btn value="card">Card</v-btn>
          </v-btn-toggle>
        </v-col>
        <v-col cols="6" class="mt-2">
          <v-btn color="warning" text @click="show_offers"
            >{{ offersCount }} Offers : {{ appliedOffersCount }} Applied</v-btn
          >
        </v-col>
      </v-row>
    </v-card>
  </div>
</template>


<script>
import { evntBus } from '../../bus';
import _ from 'lodash';
export default {
  data: () => ({
    pos_profile: '',
    flags: {},
    items_view: 'list',
    item_group: 'ALL',
    loading: false,
    items_group: ['ALL'],
    items: [],
    search: '',
    first_search: '',
    itemsPerPage: 1000,
    items_headers: [
      { text: 'Name', align: 'start', sortable: true, value: 'item_name' },
      { text: 'Rate', value: 'rate', align: 'start' },
      { text: 'Available QTY', value: 'actual_qty', align: 'start' },
      { text: 'UOM', value: 'stock_uom', align: 'start' },
    ],
    offersCount: 0,
    appliedOffersCount: 0,
  }),

  watch: {
    filtred_items(data_value) {
      this.update_items_details(data_value);
    },
  },

  methods: {
    show_offers() {
      evntBus.$emit('show_offers', 'true');
    },
    get_items() {
      if (!this.pos_profile) {
        console.log('No POS Profile');
        return;
      }
      const vm = this;
      this.loading = true;
      if (vm.pos_profile.posa_local_storage && localStorage.items_storage) {
        vm.items = JSON.parse(localStorage.getItem('items_storage'));
        evntBus.$emit('set_all_items', vm.items);
        vm.loading = false;
      }
      frappe.call({
        method: 'posawesome.posawesome.api.posapp.get_items',
        args: { pos_profile: vm.pos_profile },
        callback: function (r) {
          if (r.message) {
            vm.items = r.message;
            evntBus.$emit('set_all_items', vm.items);
            vm.loading = false;
            console.info('loadItmes');
            if (vm.pos_profile.posa_local_storage) {
              localStorage.setItem('items_storage', '');
              localStorage.setItem('items_storage', JSON.stringify(r.message));
            }
          }
        },
      });
    },
    get_items_groups() {
      if (!this.pos_profile) {
        console.log('No POS Profile');
        return;
      }
      if (this.pos_profile.item_groups.length > 0) {
        this.pos_profile.item_groups.forEach((element) => {
          if (element.item_group !== 'All Item Groups') {
            this.items_group.push(element.item_group);
          }
        });
      } else {
        const vm = this;
        frappe.call({
          method: 'posawesome.posawesome.api.posapp.get_items_groups',
          args: {},
          callback: function (r) {
            if (r.message) {
              r.message.forEach((element) => {
                vm.items_group.push(element.name);
              });
            }
          },
        });
      }
    },
    add_item(item) {
      if (item.has_variants) {
        evntBus.$emit('open_variants_model', item, this.items);
      } else {
        evntBus.$emit('add_item', item);
      }
    },
    enter_event() {
      if (!this.filtred_items.length || !this.first_search) {
        return;
      }

    // let qty = this.get_item_qty(this.first_search);
<<<<<<< HEAD
=======
    
>>>>>>> a01c0c77
    let qty = this.item_qtty;
    // if(this.item_qtty)
    // {
    //   qty = this.item_qtty;
    // }

      // const qty = this.get_item_qty(this.first_search);
<<<<<<< HEAD
=======
      //const qty = this.get_item_qty(this.first_search);
>>>>>>> a01c0c77
      const new_item = { ...this.filtred_items[0] };
      new_item.qty = flt(qty);
      new_item.item_barcode.forEach((element) => {
        if (this.search == element.barcode) {
          new_item.uom = element.posa_uom;
        }
      });
      if (this.flags.serial_no) {
        new_item.to_set_serial_no = this.flags.serial_no;
      }
      this.add_item(new_item);
      this.search = null;
      this.first_search = null;
      this.debounce_search = null;
      this.flags.serial_no = null;
    },
    get_item_qty(first_search) {
      let scal_qty = 1;
      if (first_search.startsWith(this.pos_profile.posa_scale_barcode_start)) {
        let pesokg1 = first_search.substr(7, 5);
        let pesokg;
        if (pesokg1.startsWith('0000')) {
          pesokg = '0.00' + pesokg1.substr(4);
        } else if (pesokg1.startsWith('000')) {
          pesokg = '0.0' + pesokg1.substr(3);
        } else if (pesokg1.startsWith('00')) {
          pesokg = '0.' + pesokg1.substr(2);
        } else if (pesokg1.startsWith('0')) {
          pesokg =
            pesokg1.substr(1, 1) + '.' + pesokg1.substr(2, pesokg1.length);
        } else if (!pesokg1.startsWith('0')) {
          pesokg =
            pesokg1.substr(0, 2) + '.' + pesokg1.substr(2, pesokg1.length);
        }
        scal_qty = pesokg;
      }
      return scal_qty;
    },
    get_search(first_search) {
      let search_term = '';
      if (
        first_search &&
        first_search.startsWith(this.pos_profile.posa_scale_barcode_start)
      ) {
        search_term = first_search.substr(0, 7);
      } else {
        search_term = first_search;
      }
      return search_term;
    },
    esc_event() {
      this.search = null;
      this.first_search = null;
    },
    update_items_details(items) {
      const vm = this;
      frappe.call({
        method: 'posawesome.posawesome.api.posapp.get_items_details',
        args: {
          pos_profile: vm.pos_profile,
          items_data: items,
        },
        callback: function (r) {
          if (r.message) {
            items.forEach((item) => {
              const updated_item = r.message.find(
                (element) => element.item_code == item.item_code
              );
              item.actual_qty = updated_item.actual_qty;
              item.serial_no_data = updated_item.serial_no_data;
              item.batch_no_data = updated_item.batch_no_data;
              item.item_uoms = updated_item.item_uoms;
            });
          }
        },
      });
    },
    update_cur_items_details() {
      this.update_items_details(this.filtred_items);
    },
    scan_barcoud() {
      const vm = this;
      onScan.attachTo(document, {
        suffixKeyCodes: [],
        keyCodeMapper: function (oEvent) {
          oEvent.stopImmediatePropagation();
          return onScan.decodeKeyEvent(oEvent);
        },
        onScan: function (sCode) {
          setTimeout(() => {
            vm.trigger_onscan(sCode);
          }, 300);
        },
      });
    },
    trigger_onscan(sCode) {
      if (this.filtred_items.length == 0) {
        evntBus.$emit('show_mesage', {
          text: `No Item has this barcode "${sCode}"`,
          color: 'error',
        });
        frappe.utils.play_sound('error');
      } else {
        this.enter_event();
        this.debounce_search = null;
        this.search = null;
      }
    },
    formtCurrency(value) {
      value = parseFloat(value);
      return value.toFixed(2).replace(/\d(?=(\d{3})+\.)/g, '$&,');
    },
  },
  computed: {
    filtred_items() {
      this.search = this.get_search(this.first_search);
      let filtred_list = [];
      let filtred_group_list = [];
      if (this.item_group != 'ALL') {
        filtred_group_list = this.items.filter((item) =>
          item.item_group.toLowerCase().includes(this.item_group.toLowerCase())
        );
      } else {
        filtred_group_list = this.items;
      }
      if (!this.search || this.search.length < 3) {
        if (
          this.pos_profile.posa_show_template_items &&
          this.pos_profile.posa_hide_variants_items
        ) {
          return (filtred_list = filtred_group_list
            .filter((item) => !item.variant_of)
            .slice(0, 50));
        } else {
          return (filtred_list = filtred_group_list.slice(0, 50));
        }
      } else if (this.search) {
        filtred_list = filtred_group_list.filter((item) => {
          let found = false;
          for (let element of item.item_barcode) {
            if (element.barcode == this.search) {
              found = true;
              break;
            }
          }
          return found;
        });
        if (filtred_list.length == 0) {
          filtred_list = filtred_group_list.filter((item) =>
            item.item_name.toLowerCase().includes(this.search.toLowerCase())
          );
          if (filtred_list.length == 0) {
            filtred_list = filtred_group_list.filter((item) =>
              item.item_code.toLowerCase().includes(this.search.toLowerCase())
            );
          }
          if (
            filtred_list.length == 0 &&
            this.pos_profile.posa_search_serial_no
          ) {
            filtred_list = filtred_group_list.filter((item) => {
              let found = false;
              for (let element of item.serial_no_data) {
                if (element.serial_no == this.search) {
                  found = true;
                  this.flags.serial_no = null;
                  this.flags.serial_no = this.search;
                  break;
                }
              }
              return found;
            });
          }
        }
      }
      if (
        this.pos_profile.posa_show_template_items &&
        this.pos_profile.posa_hide_variants_items
      ) {
        return filtred_list.filter((item) => !item.variant_of).slice(0, 50);
      } else {
        return filtred_list.slice(0, 50);
      }
    },
    debounce_search: {
      get() {
        return this.first_search;
      },
      set: _.debounce(function (newValue) {
        this.first_search = newValue;
      }, 200),
    },
  },

  created: function () {
    this.$nextTick(function () {});
    evntBus.$on('register_pos_profile', (data) => {
      this.pos_profile = data.pos_profile;
      this.get_items();
      this.get_items_groups();
    });
    evntBus.$on('update_cur_items_details', () => {
      this.update_cur_items_details();
    });
    evntBus.$on('update_offers_counters', (data) => {
      this.offersCount = data.offersCount;
      this.appliedOffersCount = data.appliedOffersCount;
    });
  },

  mounted() {
    this.scan_barcoud();
  },
};
</script>

<style scoped>
</style><|MERGE_RESOLUTION|>--- conflicted
+++ resolved
@@ -222,10 +222,7 @@
       }
 
     // let qty = this.get_item_qty(this.first_search);
-<<<<<<< HEAD
-=======
     
->>>>>>> a01c0c77
     let qty = this.item_qtty;
     // if(this.item_qtty)
     // {
@@ -233,10 +230,6 @@
     // }
 
       // const qty = this.get_item_qty(this.first_search);
-<<<<<<< HEAD
-=======
-      //const qty = this.get_item_qty(this.first_search);
->>>>>>> a01c0c77
       const new_item = { ...this.filtred_items[0] };
       new_item.qty = flt(qty);
       new_item.item_barcode.forEach((element) => {
