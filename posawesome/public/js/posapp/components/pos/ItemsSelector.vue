<template>
  <div>
    <v-card
      class="selection mx-auto grey lighten-5"
      style="max-height: 75vh; height: 75vh"
    >
      <v-progress-linear
        :active="loading"
        :indeterminate="loading"
        absolute
        top
        color="deep-purple accent-4"
      ></v-progress-linear>
      <v-row class="items px-2 py-1">
        <v-col cols="12" class="pb-0 mb-2">
          <v-text-field
            dense
            clearable
            autofocus
            outlined
            color="indigo"
            label="Search Items"
            hint="Search by item code, serial number, batch no or barcode"
            background-color="white"
            hide-details
            v-model="debounce_search"
            @keydown.esc="esc_event"
            @keydown.enter="enter_event"
          ></v-text-field>
        </v-col>
        <v-col cols="12" class="pt-0 mt-0">
          <div fluid class="items" v-if="items_view == 'card'">
            <v-row dense class="overflow-y-auto" style="max-height: 67vh">
              <v-col
                v-for="(item, idx) in filtred_items"
                :key="idx"
                xl="2"
                lg="3"
                md="6"
                sm="6"
                cols="6"
                min-height="50"
              >
                <v-card hover="hover" @click="add_item(item)">
                  <v-img
                    :src="
                      item.image ||
                      '/assets/posawesome/js/posapp/components/pos/placeholder-image.png'
                    "
                    class="white--text align-end"
                    gradient="to bottom, rgba(0,0,0,.2), rgba(0,0,0,.7)"
                    height="100px"
                  >
                    <v-card-text
                      v-text="item.item_name"
                      class="text-subtitle-2 px-1 pb-2"
                    ></v-card-text>
                  </v-img>
                  <v-card-text class="text--primary pa-1">
                    <div class="text-caption indigo--text accent-3">
                      {{ item.rate || 0 }} {{ item.currency || '' }}
                    </div>
                  </v-card-text>
                </v-card>
              </v-col>
            </v-row>
          </div>
          <div fluid class="items" v-if="items_view == 'list'">
            <div class="my-0 py-0 overflow-y-auto" style="max-height: 65vh">
              <template>
                <v-data-table
                  :headers="items_headers"
                  :items="filtred_items"
                  item-key="item_code"
                  class="elevation-1"
                  :items-per-page="itemsPerPage"
                  hide-default-footer
                  @click:row="add_item"
                >
                  <template v-slot:item.rate="{ item }">
                    {{ formtCurrency(item.rate) }}
                  </template>
                  <template v-slot:item.actual_qty="{ item }">
                    {{ formtCurrency(item.actual_qty) }}
                  </template>
                </v-data-table>
              </template>
            </div>
          </div>
        </v-col>
      </v-row>
    </v-card>
    <v-card class="cards mb-0 mt-3 pa-2 grey lighten-5">
      <v-row no-gutters align="center" justify="center">
        <v-col cols="12">
          <v-select
            :items="items_group"
            label="Items Group"
            dense
            outlined
            hide-details
            v-model="item_group"
          ></v-select>
        </v-col>
        <v-col cols="6" class="mt-1">
          <v-btn-toggle v-model="items_view" color="orange" group dense rounded>
            <v-btn value="list">List</v-btn>
            <v-btn value="card">Card</v-btn>
          </v-btn-toggle>
        </v-col>
        <v-col cols="6" class="mt-2">
          <v-btn color="warning" text @click="show_offers"
            >{{ offersCount }} Offers : {{ appliedOffersCount }} Applied</v-btn
          >
        </v-col>
      </v-row>
    </v-card>
  </div>
</template>


<script>
import { evntBus } from '../../bus';
import _ from 'lodash';
export default {
  data: () => ({
    pos_profile: '',
    flags: {},
    items_view: 'list',
    item_group: 'ALL',
    loading: false,
    items_group: ['ALL'],
    items: [],
    search: '',
    first_search: '',
    itemsPerPage: 1000,
    items_headers: [
      { text: 'Name', align: 'start', sortable: true, value: 'item_name' },
      { text: 'Rate', value: 'rate', align: 'start' },
      { text: 'Available QTY', value: 'actual_qty', align: 'start' },
      { text: 'UOM', value: 'stock_uom', align: 'start' },
    ],
    offersCount: 0,
    appliedOffersCount: 0,
  }),

  watch: {
    filtred_items(data_value) {
      this.update_items_details(data_value);
    },
  },

  methods: {
    show_offers() {
      evntBus.$emit('show_offers', 'true');
    },
    get_items() {
      if (!this.pos_profile) {
        console.log('No POS Profile');
        return;
      }
      const vm = this;
      this.loading = true;
      if (vm.pos_profile.posa_local_storage && localStorage.items_storage) {
        vm.items = JSON.parse(localStorage.getItem('items_storage'));
        evntBus.$emit('set_all_items', vm.items);
        vm.loading = false;
      }
      frappe.call({
        method: 'posawesome.posawesome.api.posapp.get_items',
        args: { pos_profile: vm.pos_profile },
        callback: function (r) {
          if (r.message) {
            vm.items = r.message;
            evntBus.$emit('set_all_items', vm.items);
            vm.loading = false;
            console.info('loadItmes');
            if (vm.pos_profile.posa_local_storage) {
              localStorage.setItem('items_storage', '');
              localStorage.setItem('items_storage', JSON.stringify(r.message));
            }
          }
        },
      });
    },
    get_items_groups() {
      if (!this.pos_profile) {
        console.log('No POS Profile');
        return;
      }
      if (this.pos_profile.item_groups.length > 0) {
        this.pos_profile.item_groups.forEach((element) => {
          if (element.item_group !== 'All Item Groups') {
            this.items_group.push(element.item_group);
          }
        });
      } else {
        const vm = this;
        frappe.call({
          method: 'posawesome.posawesome.api.posapp.get_items_groups',
          args: {},
          callback: function (r) {
            if (r.message) {
              r.message.forEach((element) => {
                vm.items_group.push(element.name);
              });
            }
          },
        });
      }
    },
    add_item(item) {
      if (item.has_variants) {
        evntBus.$emit('open_variants_model', item, this.items);
      } else {
        evntBus.$emit('add_item', item);
      }
    },
    enter_event() {
      if (!this.filtred_items.length || !this.first_search) {
        return;
      }
      const qty = this.get_item_qty(this.first_search);
      const new_item = { ...this.filtred_items[0] };
      new_item.qty = flt(qty);
      new_item.item_barcode.forEach((element) => {
        if (this.search == element.barcode) {
          new_item.uom = element.posa_uom;
        }
      });
      if (this.flags.serial_no) {
        new_item.to_set_serial_no = this.flags.serial_no;
      }
      this.add_item(new_item);
      this.search = null;
      this.first_search = null;
      this.debounce_search = null;
      this.flags.serial_no = null;
    },
    get_item_qty(first_search) {
      let scal_qty = 1;
      if (first_search.startsWith(this.pos_profile.posa_scale_barcode_start)) {
        let pesokg1 = first_search.substr(7, 5);
        let pesokg;
        if (pesokg1.startsWith('0000')) {
          pesokg = '0.00' + pesokg1.substr(4);
        } else if (pesokg1.startsWith('000')) {
          pesokg = '0.0' + pesokg1.substr(3);
        } else if (pesokg1.startsWith('00')) {
          pesokg = '0.' + pesokg1.substr(2);
        } else if (pesokg1.startsWith('0')) {
          pesokg =
            pesokg1.substr(1, 1) + '.' + pesokg1.substr(2, pesokg1.length);
        } else if (!pesokg1.startsWith('0')) {
          pesokg =
            pesokg1.substr(0, 2) + '.' + pesokg1.substr(2, pesokg1.length);
        }
        scal_qty = pesokg;
      }
      return scal_qty;
    },
    get_search(first_search) {
      let search_term = '';
      if (
        first_search &&
        first_search.startsWith(this.pos_profile.posa_scale_barcode_start)
      ) {
        search_term = first_search.substr(0, 7);
      } else {
        search_term = first_search;
      }
      return search_term;
    },
    esc_event() {
      this.search = null;
      this.first_search = null;
    },
    update_items_details(items) {
      const vm = this;
      frappe.call({
        method: 'posawesome.posawesome.api.posapp.get_items_details',
        args: {
          pos_profile: vm.pos_profile,
          items_data: items,
        },
        callback: function (r) {
          if (r.message) {
            items.forEach((item) => {
              const updated_item = r.message.find(
                (element) => element.item_code == item.item_code
              );
              item.actual_qty = updated_item.actual_qty;
              item.serial_no_data = updated_item.serial_no_data;
              item.batch_no_data = updated_item.batch_no_data;
              item.item_uoms = updated_item.item_uoms;
            });
          }
        },
      });
    },
    update_cur_items_details() {
      this.update_items_details(this.filtred_items);
    },
    scan_barcoud() {
      const vm = this;
      onScan.attachTo(document, {
        suffixKeyCodes: [],
        keyCodeMapper: function (oEvent) {
          oEvent.stopImmediatePropagation();
          return onScan.decodeKeyEvent(oEvent);
        },
        onScan: function (sCode) {
          setTimeout(() => {
            vm.trigger_onscan(sCode);
          }, 300);
        },
      });
    },
    trigger_onscan(sCode) {
      if (this.filtred_items.length == 0) {
        evntBus.$emit('show_mesage', {
          text: `No Item has this barcode "${sCode}"`,
          color: 'error',
        });
        frappe.utils.play_sound('error');
      } else {
        this.enter_event();
        this.debounce_search = null;
        this.search = null;
      }
    },
    formtCurrency(value) {
      value = parseFloat(value);
      return value.toFixed(2).replace(/\d(?=(\d{3})+\.)/g, '$&,');
    },
<<<<<<< HEAD
  

    gotoQuantityField(e) {
      if (e.key === 'F2') {
        e.preventDefault();

        console.log({ e });
        this.$refs.quantity_field.focus();
      }
    },
    gotoSearchItemsField(e) {
      if (e.key === 'F3') {
        e.preventDefault();

        console.log({ e });
        this.$refs.search_items_field.focus();
      }
    },
=======
>>>>>>> 2926fca5
  },
  computed: {
    filtred_items() {
      this.search = this.get_search(this.first_search);
      let filtred_list = [];
      let filtred_group_list = [];
      if (this.item_group != 'ALL') {
        filtred_group_list = this.items.filter((item) =>
          item.item_group.toLowerCase().includes(this.item_group.toLowerCase())
        );
      } else {
        filtred_group_list = this.items;
      }
      if (!this.search || this.search.length < 3) {
        if (
          this.pos_profile.posa_show_template_items &&
          this.pos_profile.posa_hide_variants_items
        ) {
          return (filtred_list = filtred_group_list
            .filter((item) => !item.variant_of)
            .slice(0, 50));
        } else {
          return (filtred_list = filtred_group_list.slice(0, 50));
        }
      } else if (this.search) {
        filtred_list = filtred_group_list.filter((item) => {
          let found = false;
          for (let element of item.item_barcode) {
            if (element.barcode == this.search) {
              found = true;
              break;
            }
          }
          return found;
        });
        if (filtred_list.length == 0) {
          filtred_list = filtred_group_list.filter((item) =>
            item.item_name.toLowerCase().includes(this.search.toLowerCase())
          );
          if (filtred_list.length == 0) {
            filtred_list = filtred_group_list.filter((item) =>
              item.item_code.toLowerCase().includes(this.search.toLowerCase())
            );
          }
          if (
            filtred_list.length == 0 &&
            this.pos_profile.posa_search_serial_no
          ) {
            filtred_list = filtred_group_list.filter((item) => {
              let found = false;
              for (let element of item.serial_no_data) {
                if (element.serial_no == this.search) {
                  found = true;
                  this.flags.serial_no = null;
                  this.flags.serial_no = this.search;
                  break;
                }
              }
              return found;
            });
          }
        }
      }
      if (
        this.pos_profile.posa_show_template_items &&
        this.pos_profile.posa_hide_variants_items
      ) {
        return filtred_list.filter((item) => !item.variant_of).slice(0, 50);
      } else {
        return filtred_list.slice(0, 50);
      }
    },
    debounce_search: {
      get() {
        return this.first_search;
      },
      set: _.debounce(function (newValue) {
        this.first_search = newValue;
      }, 200),
    },
  },

  created: function () {
    this.$nextTick(function () {});
    evntBus.$on('register_pos_profile', (data) => {
      this.pos_profile = data.pos_profile;
      this.get_items();
      this.get_items_groups();
    });
    evntBus.$on('update_cur_items_details', () => {
      this.update_cur_items_details();
    });
    evntBus.$on('update_offers_counters', (data) => {
      this.offersCount = data.offersCount;
      this.appliedOffersCount = data.appliedOffersCount;
    });
  },

  mounted() {
    this.scan_barcoud();
  },
};
</script>

<style scoped>
</style><|MERGE_RESOLUTION|>--- conflicted
+++ resolved
@@ -333,27 +333,6 @@
       value = parseFloat(value);
       return value.toFixed(2).replace(/\d(?=(\d{3})+\.)/g, '$&,');
     },
-<<<<<<< HEAD
-  
-
-    gotoQuantityField(e) {
-      if (e.key === 'F2') {
-        e.preventDefault();
-
-        console.log({ e });
-        this.$refs.quantity_field.focus();
-      }
-    },
-    gotoSearchItemsField(e) {
-      if (e.key === 'F3') {
-        e.preventDefault();
-
-        console.log({ e });
-        this.$refs.search_items_field.focus();
-      }
-    },
-=======
->>>>>>> 2926fca5
   },
   computed: {
     filtred_items() {
