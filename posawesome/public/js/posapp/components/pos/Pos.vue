<template>
  <div fluid>
    <ClosingDialog></ClosingDialog>
    <CashWithdrawal></CashWithdrawal>
    <ResumeUser></ResumeUser>
    <ReprintInvoice></ReprintInvoice>
    <XReading></XReading>
    <ZReading></ZReading>
    <Help></Help>
    <PaymentsConfirmation></PaymentsConfirmation>
    <ClosePosShift></ClosePosShift>
    <Drafts></Drafts>
    <Returns></Returns>
    <NewCustomer></NewCustomer>
    <EditCustomer></EditCustomer>
    <NewAddress></NewAddress>
    <Variants></Variants>
    <OpeningDialog v-if="dialog" :dialog="dialog"></OpeningDialog>
    <v-row v-show="!dialog">
<<<<<<< HEAD
      <v-col v-show="!payment&&!payment_cash&&!payment_credit_card&&!payment_debit_card&&!payment_coupon" xl="5" lg="6" md="6" sm="6" cols="12" class="pos pr-0">
      <!-- <v-col v-show="!payment" xl="5" lg="6" md="6" sm="6" cols="12" class="pos pr-0"> -->
=======
      <v-col
        v-show="!payment && !offers"
        xl="5"
        lg="6"
        md="6"
        sm="6"
        cols="12"
        class="pos pr-0"
      >
>>>>>>> cf7fba39
        <ItemsSelector></ItemsSelector>
      </v-col>
      <v-col
        v-show="offers"
        xl="5"
        lg="6"
        md="6"
        sm="6"
        cols="12"
        class="pos pr-0"
      >
        <PosOffers></PosOffers>
      </v-col>
      <v-col
        v-show="payment"
        xl="5"
        lg="6"
        md="6"
        sm="6"
        cols="12"
        class="pos pr-0"
      >
        <Payments></Payments>
      </v-col>
<<<<<<< HEAD
       <v-col v-show="payment_cash" xl="5" lg="6" md="6" sm="6" cols="12" class="pos pr-0">
        <PaymentsCash></PaymentsCash>
      </v-col>
      <v-col v-show="payment_credit_card" xl="5" lg="6" md="6" sm="6" cols="12" class="pos pr-0">
        <PaymentsCreditCard></PaymentsCreditCard>
      </v-col>
      <v-col v-show="payment_debit_card" xl="5" lg="6" md="6" sm="6" cols="12" class="pos pr-0">
        <PaymentsDebitCard></PaymentsDebitCard>
      </v-col>
      <v-col v-show="payment_coupon" xl="5" lg="6" md="6" sm="6" cols="12" class="pos pr-0">
        <PaymentsCoupon></PaymentsCoupon>
      </v-col>
=======

>>>>>>> cf7fba39
      <v-col xl="7" lg="6" md="6" sm="6" cols="12" class="pos">
        <Invoice></Invoice>
      </v-col>
    </v-row>
  </div>
</template>


<script>
<<<<<<< HEAD
import { evntBus } from "../../bus";
import ItemsSelector from "./ItemsSelector.vue";
import Invoice from "./Invoice.vue";
import OpeningDialog from "./OpeningDialog.vue";
import Payments from "./Payments.vue";
import PaymentsConfirmation from "./PaymentsConfirmation.vue";
import Drafts from "./Drafts.vue";
import ClosingDialog from "./ClosingDialog.vue";
import ClosePosShift from "./ClosePosShift.vue";
import NewCustomer from "./NewCustomer.vue";
import Returns from "./Returns.vue";
import Help from "./Help.vue";
import PaymentsCash from "./PaymentsCash.vue";
import PaymentsCreditCard from "./PaymentsCreditCard.vue";
import PaymentsDebitCard from "./PaymentsDebitCard.vue";
import PaymentsCoupon from "./PaymentsCoupon.vue";
import CashWithdrawal from "./CashWithdrawal.vue";
import ResumeUser from "./ResumeUser.vue";
import ReprintInvoice from "./ReprintInvoice.vue";
import XReading from "./XReading.vue";
import ZReading from "./ZReading.vue";
=======
import { evntBus } from '../../bus';
import ItemsSelector from './ItemsSelector.vue';
import Invoice from './Invoice.vue';
import OpeningDialog from './OpeningDialog.vue';
import Payments from './Payments.vue';
import PosOffers from './PosOffers.vue';
import Drafts from './Drafts.vue';
import ClosingDialog from './ClosingDialog.vue';
import NewCustomer from './NewCustomer.vue';
import EditCustomer from './EditCustomer.vue';
import NewAddress from './NewAddress.vue';
import Variants from './Variants.vue';
import Returns from './Returns.vue';
>>>>>>> cf7fba39

export default {
  data: function () {
    return {
      dialog: false,
<<<<<<< HEAD
      pos_profile: "",
      pos_opening_shift: "",
      pos_closing_shift: "",
      item_selector: true,
      payment: false,
      timerCount: 0,
      payment_cash: false,
      payment_debit_card: false,
      payment_credit_card: false,
      payment_coupon: false
=======
      pos_profile: '',
      pos_opening_shift: '',
      payment: false,
      offers: false,
>>>>>>> cf7fba39
    };
  },

  components: {
    ItemsSelector,
    Invoice,
    OpeningDialog,
    Payments,
    PaymentsConfirmation,
    Drafts,
    ClosingDialog,
    ClosePosShift,
    NewCustomer,
    Returns,
<<<<<<< HEAD
    Help,
    CashWithdrawal,
    ResumeUser,
    ReprintInvoice,
    XReading,
    ZReading,
    PaymentsCash,
    PaymentsCreditCard,
    PaymentsDebitCard,
    PaymentsCoupon,
    CashWithdrawal
=======
    PosOffers,
    EditCustomer,
    NewAddress,
    Variants,
>>>>>>> cf7fba39
  },

  watch: {
      timerCount: {
                  handler(value) {

                      if (value < 10) {
                          setTimeout(() => {
                              this.timerCount++;
                          }, 1000);
                      } 
                      // else {
                      //     // this.get_idle_data();
                      // }
                      // if (value == 10) {
                      //   this.idleDialog = true;
                      // }

                  },
                  immediate: true // This ensures the watcher is triggered upon creation
              }
    },

  methods: {
    
    resetTimerCount() {
    // this.timerCount = 0;
      clearTimeout(this.timerCount);
    },

    check_opening_entry() {
      return frappe
        .call('posawesome.posawesome.api.posapp.check_opening_shift', {
          user: frappe.session.user,
        })
        .then((r) => {
          if (r.message) {
            this.pos_profile = r.message.pos_profile;
            this.pos_opening_shift = r.message.pos_opening_shift;
<<<<<<< HEAD
            evntBus.$emit("register_pos_profile", r.message);
            // evntBus.$emit("current_opening_shift", r.message);
            evntBus.$emit("set_company", r.message.company);
            console.log("LoadPosProfile");
=======
            this.get_offers(this.pos_profile.name);
            evntBus.$emit('register_pos_profile', r.message);
            evntBus.$emit('set_company', r.message.company);
            console.info('LoadPosProfile');
>>>>>>> cf7fba39
          } else {
            this.create_opening_voucher();
          }
        });
    },
    create_opening_voucher() {
      this.dialog = true;
    },
    get_closing_data() {
      return frappe
        .call(
          'posawesome.posawesome.doctype.pos_closing_shift.pos_closing_shift.make_closing_shift_from_opening',
          {
            opening_shift: this.pos_opening_shift,
          }
        )
        .then((r) => {
          if (r.message) {
            evntBus.$emit('open_ClosingDialog', r.message);
          } else {
            console.log(r);
          }
        });
    },
<<<<<<< HEAD
    get_closing_data2() {
      return frappe
        .call("posawesome.posawesome.doctype.pos_closing_shift.pos_closing_shift.make_closing_shift_from_opening", {
          opening_shift: this.pos_opening_shift,
        })
        .then((r) => {
          if (r.message) {
            evntBus.$emit("open_ClosingDialog2",r.message);
          } else {
            console.log(r)
          }
        });
    },
    get_withdrawal_data() {
      evntBus.$emit('open_withdrawal', this.pos_opening_shift);
    },
    submit_closing_pos(data){
=======
    submit_closing_pos(data) {
>>>>>>> cf7fba39
      frappe
        .call(
          'posawesome.posawesome.doctype.pos_closing_shift.pos_closing_shift.submit_closing_shift',
          {
            closing_shift: data,
          }
        )
        .then((r) => {
          if (r.message) {
<<<<<<< HEAD
            this.pos_closing_shift = r.message.pos_closing_shift;
            evntBus.$emit("current_closing_shift", r.message);
            evntBus.$emit("show_mesage", {
=======
            evntBus.$emit('show_mesage', {
>>>>>>> cf7fba39
              text: `POS Shift Closed`,
              color: 'success',
            });
            this.check_opening_entry();
          } else {
            console.log(r);
          }
        });
    },
    get_offers(pos_profile) {
      return frappe
        .call('posawesome.posawesome.api.posapp.get_offers', {
          profile: pos_profile,
        })
        .then((r) => {
          if (r.message) {
            console.info('LoadOffers');
            evntBus.$emit('set_offers', r.message);
          }
        });
    },
     print_page() {
      const vm = this;
      vm.load_print_page();
    },

    load_print_page() {
      const url =
        frappe.urllib.get_base_url() +
        '/printview?doctype=POS%20Closing%20Shift&name=' +
        this.pos_closing_shift.name +
        '&trigger_print=1' +
        '&format=' +
        'Z Reading Report' +
        '&no_letterhead=' +
        'letter_head';
      const printWindow = window.open(url, 'Print');
      printWindow.addEventListener(
        'load',
        function () {
          printWindow.print();
          // printWindow.close();
          // NOTE : uncomoent this to auto closing printing window
        },
        true
      );
    },
  },

  created: function () {
    this.$nextTick(function () {
      this.check_opening_entry();
      evntBus.$on('close_opening_dialog', () => {
        this.dialog = false;
      });
      evntBus.$on('register_pos_data', (data) => {
        this.pos_profile = data.pos_profile;
        this.get_offers(this.pos_profile.name);
        this.pos_opening_shift = data.pos_opening_shift;
        evntBus.$emit('register_pos_profile', data);
        console.info('LoadPosProfile');
      });
      evntBus.$on('show_payment', (data) => {
        this.payment = true ? data === 'true' : false;
        this.offers = false ? data === 'true' : false;
      });
      evntBus.$on('show_offers', (data) => {
        this.offers = true ? data === 'true' : false;
        this.payment = false ? data === 'true' : false;
      });
      evntBus.$on('open_closing_dialog', () => {
        this.get_closing_data();
      });
      evntBus.$on('submit_closing_pos', (data) => {
        this.submit_closing_pos(data);
      });
<<<<<<< HEAD
      evntBus.$on("show_payment", (data) => {
        this.payment = true ? data ==="true": false;
        this.item_selector = false;
        // evntBus.$emit("update_cur_items_details");
      })
      
        //** FOR DIFFERENT PAYMENT METHOD PURPOSES**/
      evntBus.$on("show_payment_cash", (data) => {
        this.payment_cash = true ? data ==="true": false;
      })
      evntBus.$on("show_payment_cc", (data) => {
        this.payment_credit_card = true ? data ==="true": false;
      })
      evntBus.$on("show_payment_dc", (data) => {
        this.payment_debit_card = true ? data ==="true": false;
      })
      evntBus.$on("show_payment_coupon", (data) => {
        this.payment_coupon = true ? data ==="true": false;
      })

      evntBus.$on("open_closing_dialog", () => {
        this.get_closing_data()
      })
      evntBus.$on("open_closing_dialog2", () => {
        this.get_closing_data2()
      })
       evntBus.$on("open_withdrawal_2", () => {
      // this.withdrawalDialog = true;
        this.get_withdrawal_data()
      })

      evntBus.$on("submit_closing_pos", (data) => {
        this.submit_closing_pos(data)
      })
=======
>>>>>>> cf7fba39
    });
  },
};
</script> 

<style scoped>
</style><|MERGE_RESOLUTION|>--- conflicted
+++ resolved
@@ -1,14 +1,6 @@
 <template>
   <div fluid>
     <ClosingDialog></ClosingDialog>
-    <CashWithdrawal></CashWithdrawal>
-    <ResumeUser></ResumeUser>
-    <ReprintInvoice></ReprintInvoice>
-    <XReading></XReading>
-    <ZReading></ZReading>
-    <Help></Help>
-    <PaymentsConfirmation></PaymentsConfirmation>
-    <ClosePosShift></ClosePosShift>
     <Drafts></Drafts>
     <Returns></Returns>
     <NewCustomer></NewCustomer>
@@ -17,10 +9,6 @@
     <Variants></Variants>
     <OpeningDialog v-if="dialog" :dialog="dialog"></OpeningDialog>
     <v-row v-show="!dialog">
-<<<<<<< HEAD
-      <v-col v-show="!payment&&!payment_cash&&!payment_credit_card&&!payment_debit_card&&!payment_coupon" xl="5" lg="6" md="6" sm="6" cols="12" class="pos pr-0">
-      <!-- <v-col v-show="!payment" xl="5" lg="6" md="6" sm="6" cols="12" class="pos pr-0"> -->
-=======
       <v-col
         v-show="!payment && !offers"
         xl="5"
@@ -30,7 +18,6 @@
         cols="12"
         class="pos pr-0"
       >
->>>>>>> cf7fba39
         <ItemsSelector></ItemsSelector>
       </v-col>
       <v-col
@@ -55,22 +42,7 @@
       >
         <Payments></Payments>
       </v-col>
-<<<<<<< HEAD
-       <v-col v-show="payment_cash" xl="5" lg="6" md="6" sm="6" cols="12" class="pos pr-0">
-        <PaymentsCash></PaymentsCash>
-      </v-col>
-      <v-col v-show="payment_credit_card" xl="5" lg="6" md="6" sm="6" cols="12" class="pos pr-0">
-        <PaymentsCreditCard></PaymentsCreditCard>
-      </v-col>
-      <v-col v-show="payment_debit_card" xl="5" lg="6" md="6" sm="6" cols="12" class="pos pr-0">
-        <PaymentsDebitCard></PaymentsDebitCard>
-      </v-col>
-      <v-col v-show="payment_coupon" xl="5" lg="6" md="6" sm="6" cols="12" class="pos pr-0">
-        <PaymentsCoupon></PaymentsCoupon>
-      </v-col>
-=======
-
->>>>>>> cf7fba39
+
       <v-col xl="7" lg="6" md="6" sm="6" cols="12" class="pos">
         <Invoice></Invoice>
       </v-col>
@@ -80,29 +52,6 @@
 
 
 <script>
-<<<<<<< HEAD
-import { evntBus } from "../../bus";
-import ItemsSelector from "./ItemsSelector.vue";
-import Invoice from "./Invoice.vue";
-import OpeningDialog from "./OpeningDialog.vue";
-import Payments from "./Payments.vue";
-import PaymentsConfirmation from "./PaymentsConfirmation.vue";
-import Drafts from "./Drafts.vue";
-import ClosingDialog from "./ClosingDialog.vue";
-import ClosePosShift from "./ClosePosShift.vue";
-import NewCustomer from "./NewCustomer.vue";
-import Returns from "./Returns.vue";
-import Help from "./Help.vue";
-import PaymentsCash from "./PaymentsCash.vue";
-import PaymentsCreditCard from "./PaymentsCreditCard.vue";
-import PaymentsDebitCard from "./PaymentsDebitCard.vue";
-import PaymentsCoupon from "./PaymentsCoupon.vue";
-import CashWithdrawal from "./CashWithdrawal.vue";
-import ResumeUser from "./ResumeUser.vue";
-import ReprintInvoice from "./ReprintInvoice.vue";
-import XReading from "./XReading.vue";
-import ZReading from "./ZReading.vue";
-=======
 import { evntBus } from '../../bus';
 import ItemsSelector from './ItemsSelector.vue';
 import Invoice from './Invoice.vue';
@@ -116,29 +65,15 @@
 import NewAddress from './NewAddress.vue';
 import Variants from './Variants.vue';
 import Returns from './Returns.vue';
->>>>>>> cf7fba39
 
 export default {
   data: function () {
     return {
       dialog: false,
-<<<<<<< HEAD
-      pos_profile: "",
-      pos_opening_shift: "",
-      pos_closing_shift: "",
-      item_selector: true,
-      payment: false,
-      timerCount: 0,
-      payment_cash: false,
-      payment_debit_card: false,
-      payment_credit_card: false,
-      payment_coupon: false
-=======
       pos_profile: '',
       pos_opening_shift: '',
       payment: false,
       offers: false,
->>>>>>> cf7fba39
     };
   },
 
@@ -147,60 +82,17 @@
     Invoice,
     OpeningDialog,
     Payments,
-    PaymentsConfirmation,
     Drafts,
     ClosingDialog,
-    ClosePosShift,
     NewCustomer,
     Returns,
-<<<<<<< HEAD
-    Help,
-    CashWithdrawal,
-    ResumeUser,
-    ReprintInvoice,
-    XReading,
-    ZReading,
-    PaymentsCash,
-    PaymentsCreditCard,
-    PaymentsDebitCard,
-    PaymentsCoupon,
-    CashWithdrawal
-=======
     PosOffers,
     EditCustomer,
     NewAddress,
     Variants,
->>>>>>> cf7fba39
-  },
-
-  watch: {
-      timerCount: {
-                  handler(value) {
-
-                      if (value < 10) {
-                          setTimeout(() => {
-                              this.timerCount++;
-                          }, 1000);
-                      } 
-                      // else {
-                      //     // this.get_idle_data();
-                      // }
-                      // if (value == 10) {
-                      //   this.idleDialog = true;
-                      // }
-
-                  },
-                  immediate: true // This ensures the watcher is triggered upon creation
-              }
-    },
+  },
 
   methods: {
-    
-    resetTimerCount() {
-    // this.timerCount = 0;
-      clearTimeout(this.timerCount);
-    },
-
     check_opening_entry() {
       return frappe
         .call('posawesome.posawesome.api.posapp.check_opening_shift', {
@@ -210,17 +102,10 @@
           if (r.message) {
             this.pos_profile = r.message.pos_profile;
             this.pos_opening_shift = r.message.pos_opening_shift;
-<<<<<<< HEAD
-            evntBus.$emit("register_pos_profile", r.message);
-            // evntBus.$emit("current_opening_shift", r.message);
-            evntBus.$emit("set_company", r.message.company);
-            console.log("LoadPosProfile");
-=======
             this.get_offers(this.pos_profile.name);
             evntBus.$emit('register_pos_profile', r.message);
             evntBus.$emit('set_company', r.message.company);
             console.info('LoadPosProfile');
->>>>>>> cf7fba39
           } else {
             this.create_opening_voucher();
           }
@@ -245,27 +130,7 @@
           }
         });
     },
-<<<<<<< HEAD
-    get_closing_data2() {
-      return frappe
-        .call("posawesome.posawesome.doctype.pos_closing_shift.pos_closing_shift.make_closing_shift_from_opening", {
-          opening_shift: this.pos_opening_shift,
-        })
-        .then((r) => {
-          if (r.message) {
-            evntBus.$emit("open_ClosingDialog2",r.message);
-          } else {
-            console.log(r)
-          }
-        });
-    },
-    get_withdrawal_data() {
-      evntBus.$emit('open_withdrawal', this.pos_opening_shift);
-    },
-    submit_closing_pos(data){
-=======
     submit_closing_pos(data) {
->>>>>>> cf7fba39
       frappe
         .call(
           'posawesome.posawesome.doctype.pos_closing_shift.pos_closing_shift.submit_closing_shift',
@@ -275,13 +140,7 @@
         )
         .then((r) => {
           if (r.message) {
-<<<<<<< HEAD
-            this.pos_closing_shift = r.message.pos_closing_shift;
-            evntBus.$emit("current_closing_shift", r.message);
-            evntBus.$emit("show_mesage", {
-=======
             evntBus.$emit('show_mesage', {
->>>>>>> cf7fba39
               text: `POS Shift Closed`,
               color: 'success',
             });
@@ -303,32 +162,6 @@
           }
         });
     },
-     print_page() {
-      const vm = this;
-      vm.load_print_page();
-    },
-
-    load_print_page() {
-      const url =
-        frappe.urllib.get_base_url() +
-        '/printview?doctype=POS%20Closing%20Shift&name=' +
-        this.pos_closing_shift.name +
-        '&trigger_print=1' +
-        '&format=' +
-        'Z Reading Report' +
-        '&no_letterhead=' +
-        'letter_head';
-      const printWindow = window.open(url, 'Print');
-      printWindow.addEventListener(
-        'load',
-        function () {
-          printWindow.print();
-          // printWindow.close();
-          // NOTE : uncomoent this to auto closing printing window
-        },
-        true
-      );
-    },
   },
 
   created: function () {
@@ -358,43 +191,6 @@
       evntBus.$on('submit_closing_pos', (data) => {
         this.submit_closing_pos(data);
       });
-<<<<<<< HEAD
-      evntBus.$on("show_payment", (data) => {
-        this.payment = true ? data ==="true": false;
-        this.item_selector = false;
-        // evntBus.$emit("update_cur_items_details");
-      })
-      
-        //** FOR DIFFERENT PAYMENT METHOD PURPOSES**/
-      evntBus.$on("show_payment_cash", (data) => {
-        this.payment_cash = true ? data ==="true": false;
-      })
-      evntBus.$on("show_payment_cc", (data) => {
-        this.payment_credit_card = true ? data ==="true": false;
-      })
-      evntBus.$on("show_payment_dc", (data) => {
-        this.payment_debit_card = true ? data ==="true": false;
-      })
-      evntBus.$on("show_payment_coupon", (data) => {
-        this.payment_coupon = true ? data ==="true": false;
-      })
-
-      evntBus.$on("open_closing_dialog", () => {
-        this.get_closing_data()
-      })
-      evntBus.$on("open_closing_dialog2", () => {
-        this.get_closing_data2()
-      })
-       evntBus.$on("open_withdrawal_2", () => {
-      // this.withdrawalDialog = true;
-        this.get_withdrawal_data()
-      })
-
-      evntBus.$on("submit_closing_pos", (data) => {
-        this.submit_closing_pos(data)
-      })
-=======
->>>>>>> cf7fba39
     });
   },
 };
