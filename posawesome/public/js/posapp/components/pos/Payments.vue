--- conflicted
+++ resolved
@@ -70,7 +70,6 @@
           </v-col>
         </v-row>
         <v-divider></v-divider>
-<<<<<<< HEAD
 
         <div v-if="is_cashback">
           <v-row
@@ -105,40 +104,6 @@
             </v-col>
           </v-row>
         </div>
-=======
-        <v-row
-          :v-if="this.is_cashback"
-          class="pyments px-1 py-0"
-          v-for="payment in invoice_doc.payments"
-          :key="payment.name"
-        >
-          <v-col cols="7">
-            <v-text-field
-              dense
-              outlined
-              color="indigo"
-              :label="payment.mode_of_payment"
-              background-color="white"
-              hide-details
-              v-model="payment.amount"
-              type="number"
-              :prefix="invoice_doc.currency"
-              @focus="set_rest_amount(payment.idx)"
-              :readonly="invoice_doc.is_return ? true : false"
-            ></v-text-field>
-          </v-col>
-          <v-col cols="5">
-            <v-btn
-              block
-              class=""
-              color="primary"
-              dark
-              @click="set_full_amount(payment.idx)"
-              >{{ payment.mode_of_payment }}</v-btn
-            >
-          </v-col>
-        </v-row>
->>>>>>> 4c8f9fdd
 
         <v-row
           class="pyments px-1 py-0"
@@ -767,4 +732,4 @@
      }
     },
 };
-</script>
+</script>