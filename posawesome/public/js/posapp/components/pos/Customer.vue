--- conflicted
+++ resolved
@@ -1,51 +1,4 @@
 <template>
-<<<<<<< HEAD
-  <v-row class="items px-2 py-1">
-    <v-col cols="12" class="pb-0 mb-2">
-      <v-autocomplete
-        dense
-        clearable
-        auto-select-first
-        outlined
-        color="indigo"
-        label="Customer (F4)"
-        v-model="customer"
-        :items="customers"
-        item-text="customer_name"
-        item-value="name"
-        background-color="white"
-        no-data-text="Customer not found"
-        hide-details
-        :filter="customFilter"
-        :disabled="readonly"
-        ref="customer_field"
-      >
-        <template v-slot:item="data">
-          <template>
-            <v-list-item-content>
-              <v-list-item-title
-                class="indigo--text subtitle-1"
-                v-html="data.item.customer_name"
-              ></v-list-item-title>
-              <v-list-item-subtitle
-                v-if="data.item.customer_name != data.item.name"
-                v-html="`ID: ${data.item.name}`"
-              ></v-list-item-subtitle>
-              <v-list-item-subtitle
-                v-if="data.item.tax_id"
-                v-html="`TAX ID: ${data.item.tax_id}`"
-              ></v-list-item-subtitle>
-              <v-list-item-subtitle
-                v-if="data.item.email_id"
-                v-html="`Email: ${data.item.email_id}`"
-              ></v-list-item-subtitle>
-              <v-list-item-subtitle
-                v-if="data.item.mobile_no"
-                v-html="`Mobile No: ${data.item.mobile_no}`"
-              ></v-list-item-subtitle>
-            </v-list-item-content>
-          </template>
-=======
   <div>
     <v-autocomplete
       dense
@@ -92,7 +45,6 @@
               v-html="`Mobile No: ${data.item.mobile_no}`"
             ></v-list-item-subtitle>
           </v-list-item-content>
->>>>>>> cf7fba39
         </template>
       </template>
     </v-autocomplete>
@@ -159,24 +111,6 @@
         textFifth.indexOf(searchText) > -1
       );
     },
-
-    gotoCustomerField(e) {
-      if (e.key === 'F4') {
-        e.preventDefault();
-
-        console.log({ e });
-        this.$refs.customer_field.focus();
-      }
-    },
-    openNewCustomer(e) {
-      // if (e.key === 'c' && (e.ctrlKey || e.metaKey)) {
-      if (e.key === 'F12') {
-        e.preventDefault();
-        console.log({ e });
-
-        this.new_customer();
-      }
-    },
   },
 
   computed: {},
@@ -197,17 +131,8 @@
         this.readonly = value;
       });
     });
-
-     //document.addEventListener('keydown', this.KeyCustomer.bind(this));
-      document.addEventListener('keydown', this.gotoCustomerField.bind(this));
-      document.addEventListener('keydown', this.openNewCustomer.bind(this));    
   },
 
-  destroyed() {
-      //document.removeEventListener('keydown', this.KeyCustomer);
-      document.removeEventListener('keydown', this.gotoCustomerField);
-      document.removeEventListener('keydown', this.openNewCustomer);
-    },
   watch: {
     customer() {
       evntBus.$emit('update_customer', this.customer);
