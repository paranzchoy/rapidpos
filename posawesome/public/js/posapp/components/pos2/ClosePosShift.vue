<template>
  <v-row justify="center">
    <!-- Verify username & password -->
    <v-dialog v-model="verify_user" max-width="500px">
      <v-card>
        <!-- Title -->
        <v-card-title>
          <span>POS Closing Shift</span>
          <v-spacer></v-spacer>
        </v-card-title>

        <!-- Username -->
        <v-row justify="center">
          <h4 style="color: rgb(155, 0, 0); --darkreader-inline-color:#ff6060;" data-darkreader-inline-color="">* Head Cashier or Sales manager only   </h4>
          <v-col
            cols="12"
            sm="7"
          >
          <v-text-field
              label="Username"
              v-model="inputUsername"
              clearable
              required
            ></v-text-field>
          </v-col>  
        </v-row>

        <!-- Password -->
        <v-row justify="center">
          <v-col
            cols="12"
            sm="7"
          >
            <v-text-field
              :append-icon="show ? 'mdi-eye' : 'mdi-eye-off'"
              :type="show ? 'text' : 'password'"
              name="input-10-2"
              label="Password"
              v-model="inputPassword"
              value=""
              class="input-group--focused"
              @click:append="show = !show"
              clearable
              counter
              required
              @keyup.enter="submit_dialog"
            ></v-text-field>
          </v-col>
        </v-row>

        <!-- Buttons -->
        <v-card-actions>
          <v-spacer></v-spacer>
          <v-btn color="error" dark @click="close_dialog">Cancel</v-btn>
          <v-btn color="primary" @click="configure_modal">Verify</v-btn>
        </v-card-actions>
      </v-card>
    </v-dialog>

    <!-- Close POS Shift -->
    <v-dialog v-model="closingShiftDialog" max-width="900px">
      <v-card>
        <!-- Title -->
        <v-card-title>
          <span class="headline indigo--text">Closing POS Shift</span>
        </v-card-title>

        <!-- Content -->
        <v-card-text>
          <template>
            <!-- Tab titles -->
            <div class="tabs">
                <a v-on:click="activetab='1'" v-bind:class="[ activetab === '1' ? 'active' : '' ]">Details</a>
                <a v-on:click="activetab='2'" v-bind:class="[ activetab === '2' ? 'active' : '' ]">Cash</a>
                <a v-on:click="activetab='3'" v-bind:class="[ activetab === '3' ? 'active' : '' ]">Test</a>
            </div>
            <div class="content">
                <!-- TAB: Details -->
                <div v-if="activetab ==='1'" class="tabcontent">
                  <template>
                    <v-container>
                      <v-row no-gutters>
                        <v-col order="first">
                          <v-card
                            class="pa-2"
                            outlined
                            tile
                          >
                            Z-Counter:
                          </v-card>
                        </v-col>
                        <v-col order="last">
                          <v-card
                            class="pa-2"
                            outlined
                            tile
                          >
                            2121
                          </v-card>
                        </v-col>
                      </v-row>
                      <v-row no-gutters>
                        <v-col order="first">
                          <v-card
                            class="pa-2"
                            outlined
                            tile
                          >
                            Beginning SI No.:
                          </v-card>
                        </v-col>
                        <v-col order="last">
                          <v-card
                            class="pa-2"
                            outlined
                            tile
                          >
                             0000031223
                          </v-card>
                        </v-col>
                      </v-row>
                      <v-row no-gutters>
                        <v-col order="first">
                          <v-card
                            class="pa-2"
                            outlined
                            tile
                          >
                             Ending SI No.:
                          </v-card>
                        </v-col>
                        <v-col order="last">
                          <v-card
                            class="pa-2"
                            outlined
                            tile
                          >
                             0000031223
                          </v-card>
                        </v-col>
                      </v-row>
                      <v-row no-gutters>
                        <v-col order="first">
                          <v-card
                            class="pa-2"
                            outlined
                            tile
                          >
                            Beginning Void No.: 
                          </v-card>
                        </v-col>
                        <v-col order="last">
                          <v-card
                            class="pa-2"
                            outlined
                            tile
                          >
                            0000031435
                          </v-card>
                        </v-col>
                      </v-row>
                      <v-row no-gutters>
                        <v-col order="first">
                          <v-card
                            class="pa-2"
                            outlined
                            tile
                          >
                            Ending Void No.: 
                          </v-card>
                        </v-col>
                        <v-col order="last">
                          <v-card
                            class="pa-2"
                            outlined
                            tile
                          >
                            0000031344
                          </v-card>
                        </v-col>
                      </v-row>
                      <v-row no-gutters>
                        <v-col order="first">
                          <v-card
                            class="pa-2"
                            outlined
                            tile
                          >
                            Sales Count: 
                          </v-card>
                        </v-col>
                        <v-col order="last">
                          <v-card
                            class="pa-2"
                            outlined
                            tile
                          >
                            324
                          </v-card>
                        </v-col>
                      </v-row>
                      <v-row no-gutters>
                        <v-col order="first">
                          <v-card
                            class="pa-2"
                            outlined
                            tile
                          >
                            Void Count: 
                          </v-card>
                        </v-col>
                        <v-col order="last">
                          <v-card
                            class="pa-2"
                            outlined
                            tile
                          >
                            644
                          </v-card>
                        </v-col>
                      </v-row>
                      <v-row no-gutters>
                        <v-col order="first">
                          <v-card
                            class="pa-2"
                            outlined
                            tile
                          >
                            Total Transactions: 
                          </v-card>
                        </v-col>
                        <v-col order="last">
                          <v-card
                            class="pa-2"
                            outlined
                            tile
                          >
                            324
                          </v-card>
                        </v-col>
                      </v-row>
                      <v-row no-gutters>
                        <v-col order="first">
                          <v-card
                            class="pa-2"
                            outlined
                            tile
                          >
                            Beginning Balance: 
                          </v-card>
                        </v-col>
                        <v-col order="last">
                          <v-card
                            class="pa-2"
                            outlined
                            tile
                          >
                            324, 766, 833
                          </v-card>
                        </v-col>
                      </v-row>
                      <v-row no-gutters>
                        <v-col order="first">
                          <v-card
                            class="pa-2"
                            outlined
                            tile
                          >
                            Ending Balance: 
                          </v-card>
                        </v-col>
                        <v-col order="last">
                          <v-card
                            class="pa-2"
                            outlined
                            tile
                          >
                            587, 874, 784
                          </v-card>
                        </v-col>
                      </v-row>
                      <v-row no-gutters>
                        <v-col order="first">
                          <v-card
                            class="pa-2"
                            outlined
                            tile
                          >
                            Gross Amount: 
                          </v-card>
                        </v-col>
                        <v-col order="last">
                          <v-card
                            class="pa-2"
                            outlined
                            tile
                          >
                            5,387,798,483
                          </v-card>
                        </v-col>
                      </v-row>
                      <v-row no-gutters>
                        <v-col order="first">
                          <v-card
                            class="pa-2"
                            outlined
                            tile
                          >
                            Less:
                          </v-card>
                        </v-col>
                        <v-col order="last">
                          <v-card
                            class="pa-2"
                            outlined
                            tile
                          >
                            0.00
                          </v-card>
                        </v-col>
                      </v-row>
                      <v-row no-gutters>
                        <v-col order="first">
                          <v-card
                            class="pa-2"
                            outlined
                            tile
                          >
                            Discount: 
                          </v-card>
                        </v-col>
                        <v-col order="last">
                          <v-card
                            class="pa-2"
                            outlined
                            tile
                          >
                            0.00
                          </v-card>
                        </v-col>
                      </v-row>
                      <v-row no-gutters>
                        <v-col order="first">
                          <v-card
                            class="pa-2"
                            outlined
                            tile
                          >
                            Senior Discount:
                          </v-card>
                        </v-col>
                        <v-col order="last">
                          <v-card
                            class="pa-2"
                            outlined
                            tile
                          >
                             0.00
                          </v-card>
                        </v-col>
                      </v-row>
                      <v-row no-gutters>
                        <v-col order="first">
                          <v-card
                            class="pa-2"
                            outlined
                            tile
                          >
                            PWD Discount: 
                          </v-card>
                        </v-col>
                        <v-col order="last">
                          <v-card
                            class="pa-2"
                            outlined
                            tile
                          >
                            0.00
                          </v-card>
                        </v-col>
                      </v-row>
                      <v-row no-gutters>
                        <v-col order="first">
                          <v-card
                            class="pa-2"
                            outlined
                            tile
                          >
                            Void: 
                          </v-card>
                        </v-col>
                        <v-col order="last">
                          <v-card
                            class="pa-2"
                            outlined
                            tile
                          >
                            0.00
                          </v-card>
                        </v-col>
                      </v-row>
                      <v-row no-gutters>
                        <v-col order="first">
                          <v-card
                            class="pa-2"
                            outlined
                            tile
                          >
                            Net Amount: 
                          </v-card>
                        </v-col>
                        <v-col order="last">
                          <v-card
                            class="pa-2"
                            outlined
                            tile
                          >
                            5,784,763
                          </v-card>
                        </v-col>
                      </v-row>
                      <v-row no-gutters>
                        <v-col order="first">
                          <v-card
                            class="pa-2"
                            outlined
                            tile
                          >
                            Cash: 
                          </v-card>
                        </v-col>
                        <v-col order="last">
                          <v-card
                            class="pa-2"
                            outlined
                            tile
                          >
                            76,434,984
                          </v-card>
                        </v-col>
                      </v-row>
                      <v-row no-gutters>
                        <v-col order="first">
                          <v-card
                            class="pa-2"
                            outlined
                            tile
                          >
                            Checks: 
                          </v-card>
                        </v-col>
                        <v-col order="last">
                          <v-card
                            class="pa-2"
                            outlined
                            tile
                          >
                            0.00
                          </v-card>
                        </v-col>
                      </v-row>
                      <v-row no-gutters>
                        <v-col order="first">
                          <v-card
                            class="pa-2"
                            outlined
                            tile
                          >
                            Coupons: 
                          </v-card>
                        </v-col>
                        <v-col order="last">
                          <v-card
                            class="pa-2"
                            outlined
                            tile
                          >
                            0.00
                          </v-card>
                        </v-col>
                      </v-row>
                      <v-row no-gutters>
                        <v-col order="first">
                          <v-card
                            class="pa-2"
                            outlined
                            tile
                          >
                            Gift Certificate:
                          </v-card>
                        </v-col>
                        <v-col order="last">
                          <v-card
                            class="pa-2"
                            outlined
                            tile
                          >
                            0.00
                          </v-card>
                        </v-col>
                      </v-row>
                      <v-row no-gutters>
                        <v-col order="first">
                          <v-card
                            class="pa-2"
                            outlined
                            tile
                          >
                            Card: 
                          </v-card>
                        </v-col>
                        <v-col order="last">
                          <v-card
                            class="pa-2"
                            outlined
                            tile
                          >
                            0.00
                          </v-card>
                        </v-col>
                      </v-row>
                      <v-row no-gutters>
                        <v-col order="first">
                          <v-card
                            class="pa-2"
                            outlined
                            tile
                          >
                            Mode of Payment Total: 
                          </v-card>
                        </v-col>
                        <v-col order="last">
                          <v-card
                            class="pa-2"
                            outlined
                            tile
                          >
                            5,368,3648
                          </v-card>
                        </v-col>
                      </v-row>
                      <v-row no-gutters>
                        <v-col order="first">
                          <v-card
                            class="pa-2"
                            outlined
                            tile
                          >
                            VATable Sales: 
                          </v-card>
                        </v-col>
                        <v-col order="last">
                          <v-card
                            class="pa-2"
                            outlined
                            tile
                          >
                            105.35
                          </v-card>
                        </v-col>
                      </v-row>
                      <v-row no-gutters>
                        <v-col order="first">
                          <v-card
                            class="pa-2"
                            outlined
                            tile
                          >
                            VAT Amount: 
                          </v-card>
                        </v-col>
                        <v-col order="last">
                          <v-card
                            class="pa-2"
                            outlined
                            tile
                          >
                            12.36s
                          </v-card>
                        </v-col>
                      </v-row>
                      <v-row no-gutters>
                        <v-col order="first">
                          <v-card
                            class="pa-2"
                            outlined
                            tile
                          >
                            VAT Exempt Sales: 
                          </v-card>
                        </v-col>
                        <v-col order="last">
                          <v-card
                            class="pa-2"
                            outlined
                            tile
                          >
                            56,374,377.00
                          </v-card>
                        </v-col>
                      </v-row>
                      <v-row no-gutters>
                        <v-col order="first">
                          <v-card
                            class="pa-2"
                            outlined
                            tile
                          >
                            Zero-Rated Sales: 
                          </v-card>
                        </v-col>
                        <v-col order="last">
                          <v-card
                            class="pa-2"
                            outlined
                            tile
                          >
                            0.00
                          </v-card>
                        </v-col>
                      </v-row>
                      <v-row no-gutters>
                        <v-col order="first">
                          <v-card
                            class="pa-2"
                            outlined
                            tile
                          >
                            Accumulated Grand Total:
                          </v-card>
                        </v-col>
                        <v-col order="last">
                          <v-card
                            class="pa-2"
                            outlined
                            tile
                          >
                             8,798,712,362.76
                          </v-card>
                        </v-col>
                      </v-row>
                      <v-row no-gutters>
                        <v-col order="first">
                          <v-card
                            class="pa-2"
                            outlined
                            tile
                          >
                            Reset Counter:
                          </v-card>
                        </v-col>
                        <v-col order="last">
                          <v-card
                            class="pa-2"
                            outlined
                            tile
                          >
                            0
                          </v-card>
                        </v-col>
                      </v-row>
                      <v-row no-gutters>
                        <v-col order="first">
                          <v-card
                            class="pa-2"
                            outlined
                            tile
                          >
                            Global Transaction No.: 
                          </v-card>
                        </v-col>
                        <v-col order="last">
                          <v-card
                            class="pa-2"
                            outlined
                            tile
                          >
                            41098
                          </v-card>
                        </v-col>
                      </v-row>
                    </v-container>
                  </template>
                </div>

                <!-- TAB: Cash -->
                <div v-if="activetab ==='2'" class="tabcontent2">
                    <template>
                        <div>
                          <!-- :headers = "denomHeaders"
                            :items="pos_closing_shift_data.denominations"
                            item-key = "denom"
                            class="elevation-1"
                            :items-per-page="itemsPerPage"
                            :hide-default-footer="true"
                            v-model="pos_close" -->
                            <v-data-table
                            dense
                            :headers="denomHeaders"
                            :items="denominations"
                            :items-per-page="5"
                            class="elevation-1"
                            hide-default-footer 
                            disable-pagination
                            v-model="pos_closing_shift_data.cash_details"
                            height="373px"
                            >
                            <template v-slot:item.quantity="props">
                              <!-- <template > -->
                              <!-- <v-row justify="center">
                                <v-col
                                  
                                  sm="5"
                                  class="text-right"
                                > 
                                v-model="props.item.quantity"-->
                                <v-col
                                  sm="7"
                                >
                                <v-text-field
                                    
                                    v-model="pos_closing_shift_data.cash_details = props.item.quantity"
                                    :rules="[max25chars]"
                                    label="Edit"
                                    single-line
                                    type="number"
                                    min=0 oninput="validity.valid||(value='');"
                                    dense
                                ></v-text-field>
                                </v-col>
                                <!-- </v-col>
                              </v-row> -->
                                <!-- </template> -->
                            <!-- <v-edit-dialog
                                :return-value.sync="props.item.qty"
                            >
                                {{ props.item.qty }}
                                <template v-slot:input>
                                <v-text-field
                                    v-model="props.item.qty"
                                    :rules="[max25chars]"
                                    label="Edit"
                                    single-line
                                    counter
                                    type="number"
                                ></v-text-field>
                                </template>
                            </v-edit-dialog> -->
                            </template>
                            <template v-slot:item.total="{ item }">{{
                            (item.total = 
                                item.amount * item.quantity
                            )
                            }}</template>
                            </v-data-table>
                            <!-- TESTING -->
                            <!-- <v-data-table
                              :headers="headers"
                              :items="dialog_data.payment_reconciliation"
                              item-key="mode_of_payment"
                              class="elevation-1"
                              :items-per-page="itemsPerPage"
                              hide-default-footer
                            >
                              <template v-slot:item.closing_amount="props">
                              <template v-if="props.item.mode_of_payment === 'Cash'">{{
                                (
                                  props.item.closing_amount = (totalAmount)
                                )
                              }}</template>
                              <template v-else-if="props.item.mode_of_payment === 'Credit Card'">
                                <v-edit-dialog
                                :return-value.sync="props.item.closing_amount"
                                >
                                  {{ formtCurrency(props.item.closing_amount) }}
                                  <template v-slot:input>
                                    <v-text-field
                                      v-model="props.item.closing_amount"
                                      :rules="[max25chars]"
                                      label="Edit"
                                      single-line
                                      counter
                                      type="number"
                                    ></v-text-field>
                                  </template>
                                </v-edit-dialog>
                              </template>
                            </template>

                              <template v-slot:item.difference="{ item }">{{
                                (item.difference = formtCurrency(
                                  item.expected_amount - item.closing_amount
                                ))
                              }}</template>
                              <template v-slot:item.opening_amount="{ item }">{{
                                formtCurrency(item.opening_amount)
                              }}</template>
                              <template v-slot:item.expected_amount="{ item }">{{
                                formtCurrency(item.expected_amount)
                              }}</template>
                            </v-data-table> -->
                            <!-- TESTING -->
                            <template>
                              <v-row justify="end" no-gutters class="ma-0 pa-0" height="5px">
                                <v-col
                                  cols="12"
                                  sm="9"
                                  class="text-right">
                                  Cash On Hand:
                                  <!-- <v-subheader class="text-right">Cash On Hand:</v-subheader> -->
                                </v-col>
                                <v-col
                                  cols="12"
                                  sm="3"
                                  class="text-right">
                                  {{totalAmount}}
                                <!-- <v-subheader justify="end"> {{totalAmount}} </v-subheader> -->
                                <!-- <v-text-field
                                    :value="totalAmount"
                                    outlined
                                    label="Cash On Hand"
                                    dense
                                    type="number"
                                    readonly
                                    reverse
                                ></v-text-field> -->
                                </v-col>
                                <!-- </v-row>
                                <v-row justify="end" no-gutters class="ma-0" style="height: 0%"> -->
                                  <v-col
                                  cols="12"
                                  sm="9"
                                  class="text-right">
                                  Prev. Cash Withdrawn:
                                  <!-- <v-subheader class="text-right">Prev. Cash Withdrawn:</v-subheader> -->
                                </v-col>
                                  <v-col
                                    cols="12"
                                    sm="3"
                                    class="text-right">
                                    1200
                                  <!-- <v-subheader class="text-right">1200</v-subheader> -->
                                  <!-- <v-text-field
                                      :value="1200"
                                      outlined
                                      label="Prev. Cash Withdrawn"
                                      dense
                                      type="number"
                                      readonly
                                      reverse
                                  ></v-text-field> -->
                                  </v-col>
                                <!-- </v-row>
                              <v-row justify="end" no-gutters class="ma-0" style="height: 0%"> -->
                                <v-col
                                  cols="12"
                                  sm="9"
                                  class="text-right">
                                  <!-- <v-subheader class="text-right">Total Cash:</v-subheader> -->
                                  Total Cash:
                                </v-col>
                                <v-col
                                  cols="12"
                                  sm="3"
                                  class="text-right">
                                {{totalAmount+1200}}
                                <!-- <v-subheader justify="end"> {{totalAmount+1200}} </v-subheader> -->
                                <!-- <v-text-field
                                    :value="totalAmount"
                                    label="Total Cash"
                                    outlined
                                    dense
                                    type="number"
                                    readonly
                                    reverse
                                ></v-text-field> -->
                                </v-col>
                              </v-row>
                            </template>
                        </div>
                    </template>
                </div>

                <!-- TAB: Test -->
                <div v-if="activetab ==='3'" class="tabcontent">
                  <p>Todo...</p>
                  <template>
                        <div>
                            <v-data-table
                            dense
                            :headers="denomHeaders"
                            :items="denominations"
                            :items-per-page="5"
                            class="elevation-1"
                            hide-default-footer 
                            disable-pagination
                            v-model="pos_closing_shift_data.cash_details"
                            height="373px"
                            >
                            <template v-slot:item.quantity="props">
                                <v-col
                                  sm="7"
                                >
                                <v-text-field
                                    
                                    v-model="pos_closing_shift_data.cash_details = props.item.quantity"
                                    :rules="[max25chars]"
                                    label="Edit"
                                    single-line
                                    type="number"
                                    min=0 oninput="validity.valid||(value='');"
                                    dense
                                ></v-text-field>
                                </v-col>
                            </template>
                            <template v-slot:item.total="{ item }">{{
                            (item.total = 
                                item.amount * item.quantity
                            )
                            }}</template>
                            </v-data-table>
                            <template>
                              <v-row justify="end" no-gutters class="ma-0 pa-0" height="5px">
                                <v-col
                                  cols="12"
                                  sm="9"
                                  class="text-right">
                                  Cash On Hand:
                                </v-col>
                                <v-col
                                  cols="12"
                                  sm="3"
                                  class="text-right">
                                  {{totalAmount}}
                                </v-col>
                                  <v-col
                                  cols="12"
                                  sm="9"
                                  class="text-right">
                                  Prev. Cash Withdrawn:
                                </v-col>
                                  <v-col
                                    cols="12"
                                    sm="3"
                                    class="text-right">
                                    1200
                                  </v-col>
                                <v-col
                                  cols="12"
                                  sm="9"
                                  class="text-right">
                                  Total Cash:
                                </v-col>
                                <v-col
                                  cols="12"
                                  sm="3"
                                  class="text-right">
                                {{totalAmount+1200}}
                                </v-col>
                              </v-row>
                            </template>
                        </div>
                    </template>
                </div>
            </div>
          </template>
        </v-card-text>

        <template>
          <!-- <v-row no-gutters class="ml-5 mr-5 pa-0" style="height: 0%; margin-left: 5px;">
            <v-col cols="3">
              <v-text-field
                :value="1200"
                label="Cash"
                outlined
                dense
                readonly
                hide-details
              ></v-text-field>
            </v-col>
            <v-col cols="3">
              <v-text-field
                :value="1200"
                label="Card"
                outlined
                dense
                readonly
                hide-details
              ></v-text-field>
            </v-col>
            <v-col cols="3">
              <v-text-field
                :value="1200"
                label="Coupon"
                outlined
                dense
                readonly
                hide-details
              ></v-text-field>
            </v-col>
            <v-col cols="3">
              <v-text-field
                :value="1200"
                label="TOTAL"
                outlined
                dense
                readonly
                hide-details
              ></v-text-field>
            </v-col>
          </v-row> -->
          <!-- TESTING -->
          <v-data-table
            :headers="headers"
            :items="dialog_data.payment_reconciliation"
            item-key="mode_of_payment"
            class="elevation-1"
            :items-per-page="itemsPerPage"
            hide-default-footer
          >
            <template v-slot:item.closing_amount="props">
            <template v-if="props.item.mode_of_payment === 'Cash'">{{
              (
                props.item.closing_amount = (totalAmount)
              )
            }}</template>
            <template v-else-if="props.item.mode_of_payment === 'Credit Card'">
              <v-edit-dialog
              :return-value.sync="props.item.closing_amount"
              >
                {{ formtCurrency(props.item.closing_amount) }}
                <template v-slot:input>
                  <v-text-field
                    v-model="props.item.closing_amount"
                    :rules="[max25chars]"
                    label="Edit"
                    single-line
                    counter
                    type="number"
                  ></v-text-field>
                </template>
              </v-edit-dialog>
            </template>
          </template>

            <template v-slot:item.difference="{ item }">{{
              (item.difference = formtCurrency(
                item.expected_amount - item.closing_amount
              ))
            }}</template>
            <template v-slot:item.opening_amount="{ item }">{{
              formtCurrency(item.opening_amount)
            }}</template>
            <template v-slot:item.expected_amount="{ item }">{{
              formtCurrency(item.expected_amount)
            }}</template>
          </v-data-table>
          <!-- TESTING -->
          <!-- <v-row no-gutters class="ml-5 mr-5 pa-0" style="height: 0%; margin-left: 5px;"> -->
          <v-row justify="end" no-gutters class="ma-0" style="height: 0%">
            <v-col
              cols="12"
              sm="9"
              class="text-right">
              TOTAL
            </v-col>
            <v-col
              cols="12"
              sm="3"
              class="text-right">
              1200
              <!-- <v-text-field
                :value="1200"
                label="TOTAL"
                solo
                dense
                readonly
                hide-details
                reverse
              ></v-text-field> -->
            </v-col>
          </v-row>
        </template>
        
        <!-- Buttons -->
        <v-card-actions>
          <v-spacer></v-spacer>
          <v-btn color="error" dark @click="close_dialog">Close</v-btn>
          <v-btn color="primary" dark @click="submit_dialog">Submit</v-btn>
        </v-card-actions>
      </v-card>
    </v-dialog>
  </v-row>
</template>

<script>
import { evntBus } from '../../bus';

export default {
  data: () => ({
    activetab: '1',
    el: '#tabs',
    closingShiftDialog: false,
    verify_user: false,
    itemsPerPage: 13,
    show: false,
    pos_closing_shift_data: {},
    cash_details: "",
    dialog_data: {},
    user: frappe.session.user,
    pos_close: '',
    pos_profile: "",
    pos_opening_shift: "",
    inputUsername: null,
    inputPassword: null,
    cash_header: [
      {
        text: 'Card Number',
        value: 'mode_of_payment',
        align: 'start',
        sortable: true,
      },
      {
        text: 'Sales Invoice #',
        align: 'center',
        sortable: true,
        value: 'opening_amount',
      },
      {
        text: 'Amount',
        value: 'closing_amount',
        align: 'end',
        sortable: true,
      },
    ],
    coupon_header: [
      {
        text: 'Coupon Number',
        value: 'mode_of_payment',
        align: 'start',
        sortable: true,
      },
      {
        text: 'Description',
        align: 'center',
        sortable: true,
        value: 'opening_amount',
      },
      {
        text: 'Amount',
        value: 'closing_amount',
        align: 'end',
        sortable: true,
      },
    ],
    denominations: [],
    cash_details_push: [],
    denomHeaders: [
      {
        text: 'DENOMINATION',
        align: 'end',
        sortable: false,
        value: 'amount',
        width: '25%',
      },
      {
        text: 'QTY',
        align: 'center',
        sortable: false,
        value: 'quantity',
        width: '50%',
      },
       {
        text: 'Total',
        align: 'end',
        sortable: false,
        value: 'total',
        width: '25%',
      },
    ],
    headers: [
      {
        text: 'Mode of Payment',
        value: 'mode_of_payment',
        align: 'start',
        sortable: true,
      },
      {
        text: 'Opening Amount',
        align: 'end',
        sortable: true,
        value: 'opening_amount',
      },
      {
        text: 'Closing Amount',
        value: 'closing_amount',
        align: 'end',
        sortable: true,
      },
      {
        text: 'Expected Amount',
        value: 'expected_amount',
        align: 'end',
        sortable: false,
      },
      {
        text: 'Difference',
        value: 'difference',
        align: 'end',
        sortable: false,
      },
    ],
    headers2: [
      {
        text: 'Mode of Payment',
        value: 'mode_of_payment',
        align: 'end',
        sortable: false,
      },
      {
        text: 'Amount',
        value: 'closing_amount',
        align: 'end',
        sortable: false,
      },
    ],
    max25chars: (v) => v.length <= 20 || 'Input too long!', // TODO : should validate as number
    pagination: {},
  }),
  watch: {},
  methods: {

    changeTab(tabIndexValue) {
      this.active_tab = tabIndexValue;
    },
    
    close_dialog() {
      this.closingShiftDialog = false;
    },

    calculate_totals() {
      const vm = this;
      frappe.call({
        method: 'posawesome.posawesome.api.custom_posapp.submit_total_closing_readings',
        args: {
          opening_shift:this.pos_closing_shift.name
        },
        async: true,
        callback: function (r) {
          //do nothing
        },
      });
    },

    // GET_DENOMINATIONS METHOD: List all cash denominations
    get_denominations() {
      const vm = this;
        frappe.call({
<<<<<<< HEAD
          method: "posawesome.posawesome.api.custom_posapp.get_denominations",

           callback: function (r) {
=======

          method: "rapidposcustom.rapidposcustom.api.rapidposcustom.get_cash_denominations_breakdown",
          // method: "posawesome.posawesome.api.custom_posapp.get_denominations",
            callback: function (r) {
>>>>>>> 9aa5f991
          if (r.message) {
            r.message.get_denom.forEach((element) => {
              vm.denominations.push(element)
            })
          }
        },
        });
    },

    // CASH_DETAILS METHOD
    cashDetailsMethod(){
      this.denominations.forEach((element) => {
        if(element.quantity!=0){
         this.cash_details_push.push(element);
        }
      })
    },

    // calculate_totals() {
    //   const vm = this;
    //   frappe.call({
    //     method: 'posawesome.posawesome.api.posapp.submit_total_closing_readings',
    //     args: {
    //       closing_shift: this.pos_closing_shift
    //     },
    //     async: true,
    //     callback: function (r) {
    //       if (r.message) {
    //         this.pos_close = r.message;
    //       }
    //     },
    //   });
    // },

    configure_modal() {
      if (!this.inputUsername || !this.inputPassword) {
        evntBus.$emit("show_mesage", {
          text: `Please complete the required fields`,
          color: "warning",
        })
      } else {
        if (this.inputUsername === this.user && this.inputPassword) {
          frappe.call({
            method: "posawesome.posawesome.api.custom_posapp.verify_user",
            args: {
              username: this.inputUsername,
              password: this.inputPassword
            },
            callback: function(r) {
              if(!r.exc) {
                callback();
              }
            }
          })

          this.closingShiftDialog = true;
          this.verify_user = false;
          this.calculate_totals();
          this.inputUsername = null;
          this.inputPassword = null;
         } else {
          evntBus.$emit("show_mesage", {
            text: `Username does not match. Please try again.`,
            color: "error",
          })
        }
      }
    },

    // SUBMIT_DIALOG METHOD: Submit POS Closing Shift data
    submit_dialog() {
      this.cashDetailsMethod();
      this.pos_closing_shift_data.cash_details = this.cash_details_push;
      const pos_closing_shift_temp = this.pos_closing_shift_data;
      console.log({pos_closing_shift_temp});
      frappe
        .call("posawesome.posawesome.doctype.pos_closing_shift.custom_pos_closing_shift.submit_closing_shift", {
          closing_shift: this.dialog_data,
          closing_cash: this.pos_closing_shift_data,
        })
        .then((r) => {
          if (r.message) {
            this.pos_closing_shift = r.message.pos_closing_shift;
            // this.load_print_page();
            evntBus.$emit("current_closing_shift", r.message);
            evntBus.$emit("show_mesage", {
              text: message,
              color: "success",
            });
            this.check_opening_entry()
          } else {
            console.log(r)
          }
        });
    },
    formtCurrency(value) {
      value = parseFloat(value);
      return value.toFixed(2).replace(/\d(?=(\d{3})+\.)/g, '$&,');
    },
    
    OpenClosingShift(e) {
      if (e.key === 'e' && (e.ctrlKey || e.metaKey)) {
        e.preventDefault();
          this.verify_user = true;
        // this.closingShiftDialog = true;
      }
    },

    check_opening_entry() {
      return frappe
        .call("posawesome.posawesome.api.posapp.check_opening_shift", {
          user: frappe.session.user,
        })
        .then((r) => {
          if (r.message) {
            this.pos_profile = r.message.pos_profile;
            this.pos_opening_shift = r.message.pos_opening_shift;
            evntBus.$emit("register_pos_profile", r.message);
            evntBus.$emit("current_opening_shift", r.message);
            evntBus.$emit("set_company", r.message.company);
            console.log("LoadPosProfile");
          } else {
            this.create_opening_voucher();
          }
        });
    },
    create_opening_voucher() {
      this.dialog = true;
    },
  },
  created: function () {
    evntBus.$on('open_ClosingDialog2', (data) => {
      this.verify_user = true;
      this.dialog_data = data;
    });

    document.addEventListener('keydown', this.OpenClosingShift.bind(this));

    this.$nextTick(function (){
      this.get_denominations();

      evntBus.$on("submit_closing_pos", (data) => {
        this.submit_closing_pos(data)
      })
    });
  },
    destroyed() {
        document.removeEventListener('keydown', this.OpenClosingShift);
    },
  computed: {
    totalAmount: function(){

      return this.denominations.reduce(function(totalSum, item){

        return totalSum + (item.amount * item.quantity);
      },0);
    },

  }
};
</script>

<style lang="scss">
/* Import Google Font */
@import url(https://fonts.googleapis.com/css?family=Nunito+Sans);

/* Style the tabs */
.tabs {
    overflow: hidden;
    margin-bottom: -2px; /* hide bottom border */
    margin-left: 24px;
}

.tabs a{
    float: left;
    cursor: pointer;
    padding: 12px 24px;
    transition: background-color 0.2s;
    border: 1px solid #ccc;
    border-right: none;
    background-color: #f1f1f1;
    border-radius: 10px 10px 0 0;
    font-weight: bold;
}
.tabs a:last-child { 
    border-right: 1px solid #ccc;
}

/* Change background color of tabs on hover */
.tabs a:hover {
    background-color: #aaa;
    color: #fff;
}

/* Styling for active tab */
.tabs a.active {
    background-color: #fff;
    color: #484848;
    border-bottom: 2px solid #fff;
    cursor: default;
}

/* Style the tab content */
.tabcontent {
    padding: 30px 50px;
    border: 1px solid #ccc;
    border-radius: 10px;
    box-shadow: 4px 4px 8px #e1e1e1
}

.tabcontent2 {
    padding: 30px 90px 10px 90px;
    border: 1px solid #ccc;
    border-radius: 10px;
    box-shadow: 4px 4px 8px #e1e1e1
}

.right-input input {
  text-align: right
}

.tabcontent td {
  padding: 0.3em 0.4em;
  color: #484848;
}
.tabcontent td.legend { 
  color: #888; 
  font-weight: bold;
  text-align: right;
}
.tabcontent .map {
  height: 173px;
  width: 220px;
  background: #D3EAFB;
  margin-left: 60px;
  border: 1px solid #ccc;
  border-radius: 10px;
}
.data { width: 120px; }
</style><|MERGE_RESOLUTION|>--- conflicted
+++ resolved
@@ -1256,16 +1256,9 @@
     get_denominations() {
       const vm = this;
         frappe.call({
-<<<<<<< HEAD
           method: "posawesome.posawesome.api.custom_posapp.get_denominations",
 
            callback: function (r) {
-=======
-
-          method: "rapidposcustom.rapidposcustom.api.rapidposcustom.get_cash_denominations_breakdown",
-          // method: "posawesome.posawesome.api.custom_posapp.get_denominations",
-            callback: function (r) {
->>>>>>> 9aa5f991
           if (r.message) {
             r.message.get_denom.forEach((element) => {
               vm.denominations.push(element)
