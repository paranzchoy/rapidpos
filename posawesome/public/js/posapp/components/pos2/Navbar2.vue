--- conflicted
+++ resolved
@@ -115,37 +115,7 @@
           </v-card>
         </v-menu>
       </div>
-<<<<<<< HEAD
-<!-- // TEST COMMIT1 -->
-      <!-- <div class="text-center">
-        <v-menu offset-y>
-          <template v-slot:activator="{ on, attrs }">
-            <v-btn color="grey" dark text v-bind="attrs" v-on="on">Pages</v-btn>
-          </template>
-          <v-card class="mx-auto" max-width="300" tile>
-            <v-list dense>
-              <v-list-item-group v-model="item" color="primary">
-                <v-list-item
-                  v-for="(item, index) in items"
-                  :key="item.text"
-                  @click="[changePage(item.text), (item = index)]"
-                >
-                  <v-list-item-icon>
-                    <v-icon v-text="item.icon"></v-icon>
-                  </v-list-item-icon>
-                  <v-list-item-content>
-                    <v-list-item-title v-text="item.text"></v-list-item-title>
-                  </v-list-item-content>
-                </v-list-item>
-              </v-list-item-group>
-            </v-list>
-          </v-card>
-        </v-menu>
-      </div> -->
       <v-btn text color="grey" @click="go_desk">
-=======
-      <v-btn text color="white" @click="go_desk">
->>>>>>> 2926fca5
         <span right>Desk</span>
       </v-btn>
     </v-app-bar>
