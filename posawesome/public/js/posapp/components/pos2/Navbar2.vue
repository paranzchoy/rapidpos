--- conflicted
+++ resolved
@@ -6,17 +6,10 @@
         class="white--text"
       ></v-app-bar-nav-icon>
       <v-toolbar-title class="text-uppercase indigo--text">
-<<<<<<< HEAD
         <span><img src="/assets/rapidposcustom/images/Jacobs-removebg-preview.png"  class="brand-image" style="max-width: 100px; max-height: 100px;"></span>
         <span class="font-weight-light"><img src="/assets/rapidposcustom/images/Breadnuts-removebg-preview.png"  class="brand-image" style="max-width: 200px; max-height: 100px;"></span>
         <!-- <span><img src="/assets/rapidposcustom/images/TacurongLogo.png"  class="brand-image" style="max-width: 25px; max-height: 25px;"></span>
         <span class="font-weight-bold" style="color:white;">Tacurong Doctors Hospital Pharmacy</span> -->
-=======
-        <!-- <span><img src="/assets/rapidposcustom/images/Jacobs-removebg-preview.png"  class="brand-image" style="max-width: 100px; max-height: 100px;"></span>
-        <span class="font-weight-light"><img src="/assets/rapidposcustom/images/Breadnuts-removebg-preview.png"  class="brand-image" style="max-width: 200px; max-height: 100px;"></span> -->
-        <span><img src="/assets/rapidposcustom/images/TacurongLogo.png"  class="brand-image" style="max-width: 100px; max-height: 30px;"></span>
-        <span class="font-weight-bold" style="color:white;">RSE Store</span>
->>>>>>> 86c1792f
       </v-toolbar-title>
 
       <v-spacer></v-spacer>
