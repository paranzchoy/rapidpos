<template>

  <!------------------ Verify username & password ------------------>

  <v-row justify="center">
    <v-dialog v-model="verify_user" max-width="500px">
      <v-card>
        <v-card-title>
          <span>POS Closing Shift</span>
          <v-spacer></v-spacer>
        </v-card-title>

        <v-row justify="center">
          <h4 style="color: rgb(155, 0, 0); --darkreader-inline-color:#ff6060;" data-darkreader-inline-color="">* Head Cashier or Sales manager only   </h4>
            <v-col cols="12" sm="7">
                <v-text-field
                    label="Username"
                    v-model="inputUsername"
                    clearable
                    required
                  >
                </v-text-field>
            </v-col>  
        </v-row>

        <v-row justify="center">
          <v-col cols="12" sm="7">
            <v-text-field
              :append-icon="show ? 'mdi-eye' : 'mdi-eye-off'"
              :type="show ? 'text' : 'password'"
              name="input-10-2"
              label="Password"
              v-model="inputPassword"
              value=""
              class="input-group--focused"
              @click:append="show = !show"
              clearable
              counter
              required
              @keyup.enter="submit_dialog"
            ></v-text-field>
          </v-col>
        </v-row>

        <v-card-actions>
          <v-spacer></v-spacer>
<<<<<<< HEAD
          <v-btn color="error" dark @click="close_verify_dialog">Cancel</v-btn>
=======
          <v-btn color="error" dark @click="close_verify_user">Cancel</v-btn>
>>>>>>> 54dfb2ab
          <v-btn color="primary" @click="configure_modal">Verify</v-btn>
        </v-card-actions>
      </v-card>
    </v-dialog>

<!----------------------------- Close POS Shift --------------------------->
  
    <v-dialog v-model="closingShiftDialog" max-width="900px">

      <v-card>
        
        <v-card-title>
          <span class="headline indigo--text">Closing POS Shift</span>
        </v-card-title>

        <v-card-text>
          <template>
            <div class="tabs">
                <a v-on:click="activetab='1'" v-bind:class="[ activetab === '1' ? 'active' : '' ]">Details</a>
                <a v-on:click="activetab='2'" v-bind:class="[ activetab === '2' ? 'active' : '' ]">Cash</a>
            </div>
            <div class="content">
                <div v-if="activetab ==='1'" class="tabcontent">
                  <template>
                        <v-simple-table
                          fixed-header
                          height="300px"
                        >
                            <template v-slot:default>
                                <thead>
                                  <tr>
                                    <th class="text-left">
                                      Name
                                    </th>
                                    <th class="text-left">
                                      Value
                                    </th>
                                  </tr>
                                </thead>
                                <tbody>
                                  <tr
                                    v-for="item in sample_items"
                                    :key="item.name">
                                    <td>{{ item.name }}</td>
                                    <td>{{ item.value }}</td>
                                  </tr>
                                </tbody>
                            </template>
                        </v-simple-table>
                  </template>
                </div>
                <div v-if="activetab ==='2'" class="tabcontent2">
                    <template>
                        <div>
                           <v-data-table
                            dense
                            :headers="denomHeaders"
                            :items="denominations"
                            :items-per-page="5"
                            class="elevation-1"
                            hide-default-footer 
                            disable-pagination
                            v-model="pos_closing_shift_data.cash_details"
                            height="373px"
                            >
                           </v-data-table>
                        </div>
                    </template>
                </div>
            </div>
          </template>
        </v-card-text>
        
        <v-card-actions>
          <v-spacer></v-spacer>
          <v-btn color="error" dark @click="close_dialog">Close</v-btn>
          <v-btn color="primary" dark @click="submit_dialog">Submit</v-btn>
        </v-card-actions>

      </v-card>

    </v-dialog>

  </v-row>

</template>

<script>
import { evntBus } from '../../bus';

export default {
  data: () => ({
    activetab: '1',
    el: '#tabs',
    closingShiftDialog: false,
    verify_user: false,
    itemsPerPage: 13,
    show: false,
    pos_closing_shift: "",
    pos_closing_shift_data: {},
    cash_details: "",
    dialog_data: {},
    user: frappe.session.user,
    pos_close: '',
    pos_profile: "",
    pos_opening_shift: "",
    inputUsername: null,
    inputPassword: null,
    denominations: [],
    cash_details_push: [],
    max25chars: (v) => v.length <= 20 || 'Input too long!', // TODO : should validate as number
    pagination: {},
    sample_items: []
  }),
  watch: {},
  methods: {
    changeTab(tabIndexValue) {
      this.active_tab = tabIndexValue;
    },
    close_dialog() {
      this.closingShiftDialog = false;
    },
<<<<<<< HEAD

    close_verify_dialog() {
      this.verify_user = false;
    },

    
=======
    close_verify_user() {
      this.verify_user = false;
    },
>>>>>>> 54dfb2ab
    calculate_totals() {
      const vm = this;
      vm.sample_items.splice(0);
      frappe.call({
        method: 'posawesome.posawesome.api.custom_posapp.view_opening_shift_details',
        args: {
          opening_shift_name:"POSA-OS-21-0000016"
        },
        async: true,
        callback: function (r) {
          if(r.message){
            r.message.forEach((element) => {
              vm.sample_items.push(element)
              // console.log(element);
            })
          }
        },
      });
    },
    // GET_DENOMINATIONS METHOD: List all cash denominations
    get_denominations() {
      const vm = this;
        frappe.call({
          method: "rapidposcustom.rapidposcustom.api.rapidposcustom.get_cash_denominations_breakdown",
            callback: function (r) {
              if (r.message) {
                r.message.get_denom.forEach((element) => {
                  vm.denominations.push(element)
                })
          }
        },
        });
    },
    // CASH_DETAILS METHOD
    cashDetailsMethod(){
      this.denominations.forEach((element) => {
        if(element.quantity!=0){
         this.cash_details_push.push(element);
        }
      })
    },
    configure_modal() {
      if (!this.inputUsername || !this.inputPassword) {
        evntBus.$emit("show_mesage", {
          text: `Please complete the required fields`,
          color: "warning",
        })
      } else {
        if (this.inputUsername === this.user && this.inputPassword) {
          this.calculate_totals();
          frappe.call({
            method: "posawesome.posawesome.api.custom_posapp.verify_user",
            args: {
              username: this.inputUsername,
              password: this.inputPassword
            },
            callback: function(r) {
              if(!r.exc) {
                callback();
              }
            }
          })
          this.closingShiftDialog = true;
          this.verify_user = false;
          this.inputUsername = null;
          this.inputPassword = null;
         } else {
          evntBus.$emit("show_mesage", {
            text: `Username does not match. Please try again.`,
            color: "error",
          })
        }
      }
    },

    // SUBMIT_DIALOG METHOD: Submit POS Closing Shift data
    submit_dialog() {
      this.cashDetailsMethod();
      this.pos_closing_shift_data.cash_details = this.cash_details_push;
      const pos_closing_shift_temp = this.pos_closing_shift_data;
      console.log({pos_closing_shift_temp});
      frappe
        .call("posawesome.posawesome.doctype.pos_closing_shift.custom_pos_closing_shift.submit_closing_shift", {
          closing_shift: this.dialog_data,
          closing_cash: this.pos_closing_shift_data,
        })
        .then((r) => {
          if (r.message) {
            this.pos_closing_shift = r.message.pos_closing_shift;
            // this.load_print_page();
            evntBus.$emit("current_closing_shift", r.message);
            evntBus.$emit("show_mesage", {
              text: message,
              color: "success",
            });
            this.check_opening_entry()
          } else {
            console.log(r)
          }
        });
    },
    formtCurrency(value) {
      value = parseFloat(value);
      return value.toFixed(2).replace(/\d(?=(\d{3})+\.)/g, '$&,');
    },
    
    OpenClosingShift(e) {
      if (e.key === 'e' && (e.ctrlKey || e.metaKey)) {
        e.preventDefault();
          this.verify_user = true;
        // this.closingShiftDialog = true;
      }
    },

    check_opening_entry() {
      return frappe
        .call("posawesome.posawesome.api.posapp.check_opening_shift", {
          user: frappe.session.user,
        })
        .then((r) => {
          if (r.message) {
            this.pos_profile = r.message.pos_profile;
            this.pos_opening_shift = r.message.pos_opening_shift;
            evntBus.$emit("register_pos_profile", r.message);
            evntBus.$emit("current_opening_shift", r.message);
            evntBus.$emit("set_company", r.message.company);
            console.log("LoadPosProfile");
          } else {
            this.create_opening_voucher();
          }
        });
    },
    create_opening_voucher() {
      this.dialog = true;
    },
  },

  created: function () {
    // evntBus.$on('current_closing_shift', (data) => {
    //   this.pos_closing_shift = data.pos_closing_shift;
    // });
    evntBus.$on('open_ClosingDialog2', (data) => {
      this.verify_user = true;
      this.dialog_data = data;
    });
    document.addEventListener('keydown', this.OpenClosingShift.bind(this));

    this.$nextTick(function (){
      this.get_denominations();

      evntBus.$on("submit_closing_pos", (data) => {
        this.submit_closing_pos(data)
      })
    });
  },
  
  destroyed() {
      document.removeEventListener('keydown', this.OpenClosingShift);
  },
  computed: {
    totalAmount: function(){

      return this.denominations.reduce(function(totalSum, item){

        return totalSum + (item.amount * item.quantity);
      },0);
    },
  }
};
</script>




<style lang="scss">

/*-------------------------STYLE CONFIGURATION---------------------*/

/* Import Google Font */
@import url(https://fonts.googleapis.com/css?family=Nunito+Sans);

/* Style the tabs */
.tabs {
    overflow: hidden;
    margin-bottom: -2px; /* hide bottom border */
    margin-left: 24px;
}

.tabs a{
    float: left;
    cursor: pointer;
    padding: 12px 24px;
    transition: background-color 0.2s;
    border: 1px solid #ccc;
    border-right: none;
    background-color: #f1f1f1;
    border-radius: 10px 10px 0 0;
    font-weight: bold;
}
.tabs a:last-child { 
    border-right: 1px solid #ccc;
}

/* Change background color of tabs on hover */
.tabs a:hover {
    background-color: #aaa;
    color: #fff;
}

/* Styling for active tab */
.tabs a.active {
    background-color: #fff;
    color: #484848;
    border-bottom: 2px solid #fff;
    cursor: default;
}

/* Style the tab content */
.tabcontent {
    padding: 30px 50px;
    border: 1px solid #ccc;
    border-radius: 10px;
    box-shadow: 4px 4px 8px #e1e1e1
}

.tabcontent2 {
    padding: 30px 90px 10px 90px;
    border: 1px solid #ccc;
    border-radius: 10px;
    box-shadow: 4px 4px 8px #e1e1e1
}

.right-input input {
  text-align: right
}

.tabcontent td {
  padding: 0.3em 0.4em;
  color: #484848;
}
.tabcontent td.legend { 
  color: #888; 
  font-weight: bold;
  text-align: right;
}
.tabcontent .map {
  height: 173px;
  width: 220px;
  background: #D3EAFB;
  margin-left: 60px;
  border: 1px solid #ccc;
  border-radius: 10px;
}
.data { width: 120px; }
</style><|MERGE_RESOLUTION|>--- conflicted
+++ resolved
@@ -44,11 +44,11 @@
 
         <v-card-actions>
           <v-spacer></v-spacer>
-<<<<<<< HEAD
-          <v-btn color="error" dark @click="close_verify_dialog">Cancel</v-btn>
-=======
+
+          <!-- <v-btn color="error" dark @click="close_verify_dialog">Cancel</v-btn> -->
+
           <v-btn color="error" dark @click="close_verify_user">Cancel</v-btn>
->>>>>>> 54dfb2ab
+
           <v-btn color="primary" @click="configure_modal">Verify</v-btn>
         </v-card-actions>
       </v-card>
@@ -171,18 +171,14 @@
     close_dialog() {
       this.closingShiftDialog = false;
     },
-<<<<<<< HEAD
-
-    close_verify_dialog() {
-      this.verify_user = false;
-    },
-
-    
-=======
+    // close_verify_dialog() {
+    //   this.verify_user = false;
+    // },
+
     close_verify_user() {
       this.verify_user = false;
     },
->>>>>>> 54dfb2ab
+
     calculate_totals() {
       const vm = this;
       vm.sample_items.splice(0);
