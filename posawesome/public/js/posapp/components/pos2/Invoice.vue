<template>
  <div>
    <v-card
      style="max-height: 65vh; height: 65vh"
      class="cards my-0 py-0 grey lighten-5"
    >
      <Customer></Customer>
      <div class="my-0 py-0 overflow-y-auto" style="max-height: 55vh">
        <template @mouseover="style = 'cursor: pointer'">
          <v-data-table
            :headers="items_headers"
            :items="items"
            :single-expand="singleExpand"
            :expanded.sync="expanded"
            show-expand
            item-key="item_id"
            class="elevation-1"
            :items-per-page="itemsPerPage"
            hide-default-footer
          >
            <template v-slot:item.qty="{ item }">{{
              formtCurrency(item.qty)
            }}</template>
            <template v-slot:item.rate="{ item }">{{
              formtCurrency(item.rate)
            }}</template>
            <template v-slot:item.amount="{ item }">{{
              formtCurrency(item.qty * item.rate)
            }}</template>

            <template v-slot:expanded-item="{ headers, item }">
              <td :colspan="headers.length" class="ma-0 pa-0">
                <v-row class="ma-0 pa-0">
                  <v-col cols="1">
                    <v-btn icon color="red" @click.stop="remove_item(item)">
                      <v-icon>mdi-delete</v-icon>
                    </v-btn>
                  </v-col>
                  <v-spacer></v-spacer>
                  <v-col cols="1">
                    <v-btn
                      icon
                      color="indigo lighten-1"
                      @click.stop="subtract_one(item)"
                    >
                      <v-icon>mdi-minus-circle-outline</v-icon>
                    </v-btn>
                  </v-col>
                  <v-col cols="1">
                    <v-btn
                      icon
                      color="indigo lighten-1"
                      @click.stop="add_one(item)"
                    >
                      <v-icon>mdi-plus-circle-outline</v-icon>
                    </v-btn>
                  </v-col>
                </v-row>
                <v-row class="ma-0 pa-0">
                  <v-col cols="4">
                    <v-text-field
                      dense
                      outlined
                      color="indigo"
                      label="Item Code"
                      background-color="white"
                      hide-details
                      v-model="item.item_code"
                      disabled
                    ></v-text-field>
                  </v-col>
                  <v-col cols="4">
                    <v-text-field
                      dense
                      outlined
                      color="indigo"
                      label="QTY"
                      background-color="white"
                      hide-details
                      v-model.number="item.qty"
                      type="number"
                      @change="calc_sotck_gty(item, $event)"
                    ></v-text-field>
                  </v-col>
                  <v-col cols="4">
                    <v-select
                      dense
                      background-color="white"
                      label="UOM"
                      v-model="item.uom"
                      :items="item.item_uoms"
                      outlined
                      item-text="uom"
                      item-value="uom"
                      hide-details
                      @change="calc_uom(item, $event)"
                      :disabled="!!invoice_doc.is_return"
                    >
                    </v-select>
                  </v-col>
                  <v-col cols="4">
                    <v-text-field
                      dense
                      outlined
                      color="indigo"
                      label="Rate"
                      background-color="white"
                      hide-details
                      v-model.number="item.rate"
                      type="number"
                      :prefix="invoice_doc.currency"
                      @change="calc_prices(item, $event)"
                      id="rate"
                      :disabled="
                        item.pricing_rules ||
                        !pos_profile.posa_allow_user_to_edit_rate
                          ? true
                          : false || !!invoice_doc.is_return
                      "
                    ></v-text-field>
                  </v-col>
                  <v-col cols="4">
                    <v-text-field
                      dense
                      outlined
                      color="indigo"
                      label="Discount Percentage"
                      background-color="white"
                      hide-details
                      v-model.number="item.discount_percentage"
                      type="number"
                      @change="calc_prices(item, $event)"
                      id="discount_percentage"
                      :disabled="
                        item.pricing_rules ||
                        !pos_profile.posa_allow_user_to_edit_item_discount
                          ? true
                          : false || !!invoice_doc.is_return
                      "
                    ></v-text-field>
                  </v-col>
                  <v-col cols="4">
                    <v-text-field
                      dense
                      outlined
                      color="indigo"
                      label="Discount Amount"
                      background-color="white"
                      hide-details
                      v-model.number="item.discount_amount"
                      type="number"
                      :prefix="invoice_doc.currency"
                      @change="calc_prices(item, $event)"
                      id="discount_amount"
                      :disabled="
                        item.pricing_rules ||
                        !pos_profile.posa_allow_user_to_edit_item_discount
                          ? true
                          : false || !!invoice_doc.is_return
                      "
                    ></v-text-field>
                  </v-col>
                  <v-col cols="4">
                    <v-text-field
                      dense
                      outlined
                      color="indigo"
                      label="Price list Rate"
                      background-color="white"
                      hide-details
                      v-model="item.price_list_rate"
                      type="number"
                      disabled
                      :prefix="invoice_doc.currency"
                    ></v-text-field>
                  </v-col>
                  <v-col cols="4">
                    <v-text-field
                      dense
                      outlined
                      color="indigo"
                      label="Available QTY"
                      background-color="white"
                      hide-details
                      v-model="item.actual_qty"
                      type="number"
                      disabled
                    ></v-text-field>
                  </v-col>
                  <v-col cols="4">
                    <v-text-field
                      dense
                      outlined
                      color="indigo"
                      label="Group"
                      background-color="white"
                      hide-details
                      v-model="item.item_group"
                      disabled
                    ></v-text-field>
                  </v-col>
                  <v-col cols="4">
                    <v-text-field
                      dense
                      outlined
                      color="indigo"
                      label="Stock QTY"
                      background-color="white"
                      hide-details
                      v-model="item.stock_qty"
                      type="number"
                      disabled
                    ></v-text-field>
                  </v-col>
                  <v-col cols="4">
                    <v-text-field
                      dense
                      outlined
                      color="indigo"
                      label="Stock UOM"
                      background-color="white"
                      hide-details
                      v-model="item.stock_uom"
                      disabled
                    ></v-text-field>
                  </v-col>
                  <v-col
                    cols="4"
                    v-if="item.has_serial_no == 1 || item.serial_no"
                  >
                    <v-text-field
                      dense
                      outlined
                      color="indigo"
                      label="Serial No QTY"
                      background-color="white"
                      hide-details
                      v-model="item.serial_no_selected_count"
                      type="number"
                      disabled
                    ></v-text-field>
                  </v-col>
                  <v-col
                    cols="12"
                    v-if="item.has_serial_no == 1 || item.serial_no"
                  >
                    <v-autocomplete
                      v-model="item.serial_no_selected"
                      :items="item.serial_no_data"
                      item-text="serial_no"
                      outlined
                      dense
                      chips
                      color="indigo"
                      small-chips
                      label="Serial No"
                      multiple
                      @change="set_serial_no(item)"
                    ></v-autocomplete>
                  </v-col>
                  <v-col
                    cols="4"
                    v-if="item.has_batch_no == 1 || item.batch_no"
                  >
                    <v-text-field
                      dense
                      outlined
                      color="indigo"
                      label="Batch No Available QTY"
                      background-color="white"
                      hide-details
                      v-model="item.actual_batch_qty"
                      type="number"
                      disabled
                    ></v-text-field>
                  </v-col>
                  <v-col
                    cols="4"
                    v-if="item.has_batch_no == 1 || item.batch_no"
                  >
                    <v-text-field
                      dense
                      outlined
                      color="indigo"
                      label="Batch No Expiry Date"
                      background-color="white"
                      hide-details
                      v-model="item.batch_no_expiry_date"
                      disabled
                    ></v-text-field>
                  </v-col>
                  <v-col
                    cols="8"
                    v-if="item.has_batch_no == 1 || item.batch_no"
                  >
                    <v-autocomplete
                      v-model="item.batch_no"
                      :items="item.batch_no_data"
                      item-text="batch_no"
                      outlined
                      dense
                      color="indigo"
                      label="Batch No"
                      @change="set_batch_qty(item, $event)"
                    >
                      <template v-slot:item="data">
                        <template>
                          <v-list-item-content>
                            <v-list-item-title
                              v-html="data.item.batch_no"
                            ></v-list-item-title>
                            <v-list-item-subtitle
                              v-html="
                                `Available QTY  '${data.item.batch_qty}' - Expiry Date ${data.item.expiry_date}`
                              "
                            ></v-list-item-subtitle>
                          </v-list-item-content>
                        </template>
                      </template>
                    </v-autocomplete>
                  </v-col>
                </v-row>
              </td>
            </template>
          </v-data-table>
        </template>
      </div>
    </v-card>
    <v-row>
      <v-col class="pt-0 pr-0" cols="8">
        <v-card
          style="max-height: 25vh; height: 25vh"
          class="cards mb-0 mt-3 py-0 grey lighten-5"
        >
          <v-row no-gutters class="pa-1 pt-2" style="height: 100%">
            <v-col cols="6" no-gutters>
              <v-row no-gutters class="ma-1 pa-0" style="height: 100%">
                <v-col cols="12">
                  <v-text-field
                    :value="formtCurrency(total_qty)"
                    label="Total Qty"
                    outlined
                    dense
                    readonly
                    hide-details
                  ></v-text-field>
                </v-col>
                <v-col cols="12">
                  <v-text-field
                    :value="formtCurrency(total_items_discount_amount)"
                    label="Items Discounts"
                    outlined
                    dense
                    readonly
                    hide-details
                    :prefix="pos_profile.currency"
                  ></v-text-field>
                </v-col>
                <v-col cols="12">
                  <v-autocomplete
                      v-model="selectedDiscount"
                      :items="discount_types"
                      dense
                      outlined
                      label="Select Discount Type"
                      :disabled="enableDisable"
                      ref="discount"
                      item-text="discount_type"
                    ></v-autocomplete>
                  <!-- <v-text-field
                    v-model="discount_amount"
                    label="ِAdditional Discount"
                    ref="discount"
                    outlined
                    dense
                    hide-details
                    type="number"
                    :prefix="pos_profile.currency"
                    :disabled="
                      !pos_profile.posa_allow_user_to_edit_additional_discount
                        ? true
                        : false
                    "
                  ></v-text-field> -->
                </v-col>
                <v-col cols="12">
                  <v-text-field
                    :value="formtCurrency(subtotal)"
                    label="Total"
                    outlined
                    dense
                    readonly
                    hide-details
                    class="text--red"
                    :prefix="pos_profile.currency"
                  ></v-text-field>
                </v-col>
              </v-row>
            </v-col>
            <v-col no-gutters cols="6">
              <v-row no-gutters class="ma-1 pa-0" style="height: 100%">
                <v-col cols="12">
                  <v-text-field
                    v-model="customer_info.email_id"
                    label="Email"
                    outlined
                    dense
                    @change="set_customer_info('email_id', $event)"
                    hide-details
                  ></v-text-field>
                </v-col>
                <v-col cols="12">
                  <v-text-field
                    v-model="customer_info.mobile_no"
                    label="ِPhone Number"
                    outlined
                    dense
                    hide-details
                    @change="set_customer_info('mobile_no', $event)"
                    type="number"
                  ></v-text-field>
                </v-col>
                <v-col cols="12">
                  <v-text-field
                    v-model="customer_info.loyalty_program"
                    label="Loyalty Program"
                    outlined
                    dense
                    disabled
                    hide-details
                  ></v-text-field>
                </v-col>
                <v-col cols="12">
                  <v-text-field
                    v-model="customer_info.loyalty_points"
                    label="Loyalty Points"
                    outlined
                    dense
                    disabled
                    hide-details
                    type="number"
                  ></v-text-field>
                </v-col>
              </v-row>
            </v-col>
          </v-row>
        </v-card>
      </v-col>
      <v-col class="pt-0 pr-3" cols="4">
        <v-card
          flat
          style="max-height: 25vh; height: 25vh"
          class="cards mb-0 mt-3 py-0"
        >
          <v-row align="start" style="height: 52%">
            <v-col cols="6">
              <v-btn
                block
                class="pa-0"
                large
                color="warning"
                dark
                @click="get_draft_invoices"
                >Get Hold</v-btn
              >
            </v-col>
            <v-col cols="6">
              <v-btn
                block
                class="pa-0"
                :class="{ 'disable-events': !pos_profile.posa_allow_return }"
                large
                color="info"
                dark
                @click="open_returns"
                >Return</v-btn
              >
            </v-col>
            <v-col cols="6">
              <v-btn
                block
                class="pa-0"
                large
                color="error"
                dark
                @click="cancel_invoice"
                >Cancel</v-btn
              >
            </v-col>
            <v-col cols="6">
              <v-btn
                block
                class="pa-0"
                large
                color="success"
                dark
                @click="new_invoice"
                >New</v-btn
              >
            </v-col>
          </v-row>
          <v-row align="end" style="height: 54%">
            <v-col cols="12">
              <v-btn
                block
                class="pa-0"
                large
                color="primary"
<<<<<<< HEAD
                @click="show_payment"
=======
                rounded
                @click="show_payment_method"
>>>>>>> 887d3f14
                dark
                >PAY</v-btn
              >
            </v-col>
          </v-row>
        </v-card>
      </v-col>
    </v-row>
  </div>
</template>

<script>
import { evntBus } from '../../bus';
import Customer from './Customer.vue';
// import Customer from '../pos/Customer.vue';
export default {
  // props: ["pos_profile"],
  data() {
    return {
      pos_profile: '',
      pos_opening_shift: '',
      stock_settings: '',
      invoice_doc: '',
      return_doc: '',
      customer: '',
      customer_info: '',
      discount_amount: 0,
      total_tax: 0,
      total: 0,
      items: [],
      itemsPerPage: 1000,
      expanded: [],
      singleExpand: true,
      enableDisable:true,
      selectedDiscount: null,
      discount_types: [],
      coupon_activated: false,
      coupon_discounts: [],
      options: [
        { text: '0%', value: '0' },
        { text: 'SRCT', value: '5' },
        { text: 'PWD', value: '5.0' },
      ],
      items_headers: [
        {
          text: 'Name',
          align: 'start',
          sortable: true,
          value: 'item_name',
        },
        { text: 'QTY', value: 'qty', align: 'center' },
        { text: 'UOM', value: 'uom', align: 'center' },
        { text: 'Rate', value: 'rate', align: 'center' },
        { text: 'Amount', value: 'amount', align: 'center' },
      ],
    };
  },
  components: {
    Customer,
  },
  computed: {
    total_qty() {
      this.close_payments();
      let qty = 0;
      this.items.forEach((item) => {
        qty += item.qty;
      });
      return flt(qty).toFixed(2);
    },
    subtotal() {
      this.close_payments();
      let sum = 0;
      this.items.forEach((item) => {
        sum += item.qty * item.rate;
      });
      // sum -= flt(this.discount_amount);
      sum -= flt(this.calculate_discount());
      return flt(sum).toFixed(2);
    },
    
    total_items_discount_amount() {
      let sum = 0;
      sum += flt(this.discount_amount);
      return flt(sum).toFixed(2);
    },
  },
  methods: {
    enableDiscount() {		
        this.enableDisable = false;
    },

    get_discount() {
      const vm = this;
        frappe.call({
          method: "rapidposcustom.rapidposcustom.api.rapidposcustom.get_discount_types",
            callback: function (r) {
              if (r.message) {
                r.message.get_discount.forEach((element) => {
                  vm.discount_types.push(element)
                })
          }
        },
        });
        console.log(vm.discount_types);
    },

    calculate_discount() {
      let consumable_sum = 0;
      let consumable_discount = 0;
      let medical_sum = 0;
      let medical_discount = 0;
      let item_sum = 0;
      let coupon_percentage_discount = 0;
      let coupon_amount_discount = 0;

      this.items.forEach((item) => {
        
        if(this.selectedDiscount){
            if (item.item_group == "FOOD") {
              consumable_sum += item.qty * item.rate;
            }
            if (item.item_group == "MEDICAL") {
              medical_sum += item.qty * item.rate;
            }
        }
        item_sum += item.qty * item.rate;
      });

      if(this.coupon_activated){
          this.coupon_discounts.forEach((element) => {
            if(element.discount_type == "Percentage"){
              coupon_percentage_discount += item_sum*(element.discount_value/100);
            }
            if (element.discount_type == "Amount"){
              coupon_amount_discount += element.discount_value;
            }
          });
        }
      
      consumable_discount = consumable_sum * 0.05;
      medical_discount = medical_sum * 0.20;
      this.discount_amount = consumable_discount + medical_discount + coupon_percentage_discount + coupon_amount_discount;
      return this.discount_amount;
    },

    submit_discount_authentication() {
      this.enableDiscount()
      evntBus.$emit("show_mesage", {
            text: `Additional Discount enabled`,
            color: "success",
          });
    },
    remove_item(item) {
      const index = this.items.findIndex((el) => el === item);
      this.items.splice(index, 1);
      const idx = this.expanded.findIndex((el) => el === item);
      if (idx >= 0) {
        this.expanded.splice(idx, 1);
      }
    },
    add_one(item) {
      item.qty++;
      if (item.qty == 0) {
        this.remove_item(item);
      }
      this.calc_sotck_gty(item, item.qty);
      // this.$forceUpdate();
    },
    subtract_one(item) {
      item.qty--;
      if (item.qty == 0) {
        this.remove_item(item);
      }
      this.calc_sotck_gty(item, item.qty);
      // this.$forceUpdate();
    },
    add_item(item) {
      if (!item.uom) {
        item.uom = item.stock_uom;
      }
      const index = this.items.findIndex(
        (el) => el.item_code === item.item_code && el.uom === item.uom
      );
      if (index === -1) {
        const new_item = this.get_new_item(item);
        this.items.unshift(new_item);
        this.update_item_detail(new_item);
      } else {
        const cur_item = this.items[index];
        this.update_items_details([cur_item]);
        if (!cur_item.has_batch_no) {
          cur_item.qty += item.qty;
          this.calc_sotck_gty(cur_item, cur_item.qty);
        } else {
          if (
            cur_item.stock_qty < cur_item.actual_batch_qty ||
            !cur_item.batch_no
          ) {
            cur_item.qty += item.qty;
            this.calc_sotck_gty(cur_item, cur_item.qty);
          } else {
            const new_item = this.get_new_item(cur_item);
            new_item.batch_no = '';
            new_item.batch_no_expiry_date = '';
            new_item.actual_batch_qty = '';
            new_item.qty = item.qty || 1;
            this.items.unshift(new_item);
          }
        }
      }
    },
    get_new_item(item) {
      const new_item = { ...item };
      if (!item.qty) {
        item.qty = 1;
      }
      new_item.stock_qty = item.qty;
      new_item.discount_amount = 0;
      new_item.selectedDiscount = null;
      new_item.discount_percentage = 0;
      new_item.discount_amount_per_item = 0;
      new_item.price_list_rate = item.rate;
      new_item.qty = item.qty;
      new_item.uom = item.uom ? item.uom : item.stock_uom;
      new_item.actual_batch_qty = '';
      new_item.conversion_factor = 1;
      new_item.item_id = Date.now();
      if (new_item.has_batch_no || new_item.has_serial_no) {
        this.expanded.push(new_item);
      }
      return new_item;
    },
    cancel_invoice() {
      const doc = this.get_invoice_doc();
      if (doc.name && this.pos_profile.posa_allow_delete) {
        frappe.call({
          method: 'posawesome.posawesome.api.posapp.delete_invoice',
          args: { invoice: doc.name },
          async: true,
          callback: function (r) {
            if (r.message) {
              evntBus.$emit('show_mesage', {
                text: r.message,
                color: 'warning',
              });
            }
          },
        });
      }
      this.items = [];
      // this.customer = this.pos_profile.customer;
      this.customer = 'WalkIn';
      this.invoice_doc = '';
      this.return_doc = '';
      this.discount_amount = 0;
      evntBus.$emit('set_customer_readonly', false);

      this.selectedDiscount = null;
      this.enableDisable = true;
    },
    new_invoice(data = {}) {
      evntBus.$emit('set_customer_readonly', false);
      this.expanded = [];
      this.return_doc = '';
      const doc = this.get_invoice_doc();
      if (doc.name) {
        this.update_invoice(doc);
      } else {
        if (doc.items.length) {
          this.save_draft_invoice(doc);
        }
      }
      if (!data.name && !data.is_return) {
        this.items = [];
        // this.customer = this.pos_profile.customer;
        this.customer = 'WalkIn';
        this.invoice_doc = '';
        this.discount_amount = 0;
      } else {
        if (data.is_return) {
          evntBus.$emit('set_customer_readonly', true);
        }
        this.invoice_doc = data;
        this.items = data.items;
        let cont = 0;
        this.items.forEach((item) => {
          cont++;
          item.item_id = Date.now() + cont;
        });
        this.update_items_details(this.items);
        this.customer = data.customer;
        this.discount_amount = data.discount_amount;
        this.items.forEach((item) => {
          if (item.serial_no) {
            item.serial_no_selected = [];
            const serial_list = item.serial_no.split('\n');
            serial_list.forEach((element) => {
              if (element.length) {
                item.serial_no_selected.push(element);
              }
            });
            item.serial_no_selected_count = item.serial_no_selected.length;
          }
        });
      }
    },
    save_draft_invoice() {
      const vm = this;
      const doc = this.get_invoice_doc();
      frappe.call({
        method: 'posawesome.posawesome.api.posapp.save_draft_invoice',
        args: { data: doc },
        async: false,
        callback: function (r) {
          if (r.message) {
            vm.invoice_doc = r.message;
          }
        },
      });
      return this.invoice_doc;
    },
    get_invoice_doc() {
      let doc = {};
      if (this.invoice_doc.name) {
        doc = { ...this.invoice_doc };
      }
      doc.doctype = 'Sales Invoice';
      doc.is_pos = 1;
      doc.company = doc.company || this.pos_profile.company;
      doc.pos_profile = doc.pos_profile || this.pos_profile.name;
      doc.currency = doc.currency || this.pos_profile.currency;
      doc.naming_series = doc.naming_series || this.pos_profile.naming_series;
      doc.customer = this.customer;
      doc.items = this.get_invoice_items();
      doc.total = this.subtotal;
      doc.discount_amount = flt(this.discount_amount);
      doc.additional_discount_type = this.selectedDiscount;
      doc.posa_pos_opening_shift = this.pos_opening_shift.name;
      doc.payments = this.get_payments();
      doc.taxes = [];
      doc.is_return = this.invoice_doc.is_return;
      doc.return_against = this.invoice_doc.return_against;
      return doc;
    },
    get_invoice_items() {
      const items_list = [];
      this.items.forEach((item) => {
        items_list.push({
          item_code: item.item_code,
          qty: item.qty,
          rate: item.rate,
          uom: item.uom,
          conversion_factor: item.conversion_factor,
          serial_no: item.serial_no,
          discount_percentage: item.discount_percentage,
          discount_amount: item.discount_amount,
          batch_no: item.batch_no,
        });
      });
      return items_list;
    },
    get_payments() {
      const payments = [];
      this.pos_profile.payments.forEach((payment) => {
        payments.push({
          amount: 0,
          mode_of_payment: payment.mode_of_payment,
          default: payment.default,
          account: '',
        });
      });
      return payments;
    },
    update_invoice(doc) {
      const vm = this;
      frappe.call({
        method: 'posawesome.posawesome.api.posapp.update_invoice',
        args: {
          data: doc,
        },
        async: false,
        callback: function (r) {
          if (r.message) {
            vm.invoice_doc = r.message;
          }
        },
      });
      return this.invoice_doc;
    },
    proces_invoice() {
      const doc = this.get_invoice_doc();
      if (doc.name) {
        return this.update_invoice(doc);
      } else {
        return this.save_draft_invoice(doc);
      }
    },
    show_payment() {
      if (!this.customer) {
        evntBus.$emit('show_mesage', {
          text: `There is no Customer !`,
          color: 'error',
        });
        return;
      }
      if (!this.items.length) {
        evntBus.$emit('show_mesage', {
          text: `There is no Items !`,
          color: 'error',
        });
        return;
      }
      if (!this.validate()) {
        return;
      }
      const invoice_doc = this.proces_invoice();
      invoice_doc.customer_info = this.customer_info;
      evntBus.$emit('send_invoice_doc_payment', invoice_doc);
      evntBus.$emit('show_payment', 'true');

      this.enableDisable = true;
    },
    /**NEW SHOW_PAYMENT() METHOD FOR ALL MODE OF PAYMENTS */
    show_payment_method(payment_method) {
      if (!this.customer) {
        evntBus.$emit('show_mesage', {
          text: `There is no Customer !`,
          color: 'error',
        });
        return;
      }
      if (!this.items.length) {
        evntBus.$emit('show_mesage', {
          text: `There is no Items !`,
          color: 'error',
        });
        return;
      }
      if (!this.validate()) {
        return;
      }
      this.close_payments();
      this.determine_payment_method(payment_method);
      const invoice_doc = this.proces_invoice();
      invoice_doc.customer_info = this.customer_info;
      // evntBus.$emit('send_invoice_doc_payment', invoice_doc);
      if(payment_method==="Cash"){
        evntBus.$emit('send_invoice_doc_cash', invoice_doc);
      }
      else if (payment_method==="Credit Card"){
        evntBus.$emit('send_invoice_doc_cc', invoice_doc);
      }
      else if (payment_method==="Debit Card"){
        evntBus.$emit('send_invoice_doc_dc', invoice_doc);
      }
      else if (payment_method==="Coupon"){
        evntBus.$emit('send_invoice_doc_coupon', invoice_doc);
      }
      else{
       evntBus.$emit('send_invoice_doc_payment', invoice_doc);
      }
      this.enableDisable = true;
    },
    //to determine what mode_of_payment page to open
    determine_payment_method(payment_method){
      if (payment_method === "Cash") return evntBus.$emit('show_payment_cash', 'true')
      if (payment_method === "Credit Card") return evntBus.$emit('show_payment_cc', 'true')
      if (payment_method === "Debit Card") return evntBus.$emit('show_payment_dc', 'true')
      // if (payment_method === "Coupon") return evntBus.$emit('show_payment_coupon', 'true')
      return evntBus.$emit('show_payment', 'true')
    },
    validate() {
      let value = true;
      this.items.forEach((item) => {
        if (
          this.pos_profile.update_stock &&
          this.stock_settings.allow_negative_stock != 1
        ) {
          if (item.is_stock_item && item.stock_qty > item.actual_qty) {
            evntBus.$emit('show_mesage', {
              text: `The existing quantity of item ${item.item_name} is not enough`,
              color: 'error',
            });
            value = false;
          }
        }
        if (item.has_serial_no) {
          if (
            !item.serial_no_selected ||
            item.stock_qty != item.serial_no_selected.length
          ) {
            evntBus.$emit('show_mesage', {
              text: `Selcted serial numbers of item ${item.item_name} is incorrect`,
              color: 'error',
            });
            value = false;
          }
        }
        if (item.has_batch_no) {
          if (item.stock_qty > item.actual_batch_qty) {
            evntBus.$emit('show_mesage', {
              text: `The existing batch quantity of item ${item.item_name} is not enough`,
              color: 'error',
            });
            value = false;
          }
        }
        if (this.pos_profile.posa_allow_user_to_edit_additional_discount) {
          const clac_percentage = (this.discount_amount / this.subtotal) * 100;
          if (clac_percentage > this.pos_profile.posa_max_discount_allowed) {
            evntBus.$emit('show_mesage', {
              text: `The discount should not be higher than ${this.pos_profile.posa_max_discount_allowed}%`,
              color: 'error',
            });
            value = false;
          }
        }
        if (this.invoice_doc.is_return) {
          if (this.subtotal >= 0) {
            evntBus.$emit('show_mesage', {
              text: `Return Invoice Total Not Correct`,
              color: 'error',
            });
            value = false;
            return value;
          }
          if (this.subtotal * -1 > this.return_doc.total) {
            evntBus.$emit('show_mesage', {
              text: `Return Invoice Total should not be higher than ${this.return_doc.total}`,
              color: 'error',
            });
            value = false;
            return value;
          }
          this.items.forEach((item) => {
            const return_item = this.return_doc.items.find(
              (element) => element.item_code == item.item_code
            );

            if (!return_item) {
              evntBus.$emit('show_mesage', {
                text: `The item ${item.item_name} cannot be returned because it is not in the invoice ${this.return_doc.name}`,
                color: 'error',
              });
              value = false;
              return value;
            } else if (item.qty * -1 > return_item.qty || item.qty >= 0) {
              evntBus.$emit('show_mesage', {
                text: `The QTY of the item ${item.item_name} cannot be greater than ${return_item.qty}`,
                color: 'error',
              });
              value = false;
              return value;
            }
          });
        }
      });
      return value;
    },
    get_draft_invoices() {
      const vm = this;
      frappe.call({
        method: 'posawesome.posawesome.api.posapp.get_draft_invoices',
        args: {
          pos_opening_shift: this.pos_opening_shift.name,
        },
        async: false,
        callback: function (r) {
          if (r.message) {
            evntBus.$emit('open_drafts', r.message);
          }
        },
      });
    },
    get_discount_authentication() {
      evntBus.$emit('open_discount_authentication');
    },
    open_returns() {
      evntBus.$emit('open_returns', this.pos_profile.company);
    },
    close_payments() {
      evntBus.$emit('show_payment', 'false');
      evntBus.$emit('show_payment_cash', 'false');
      evntBus.$emit('show_payment_cc', 'false');
      evntBus.$emit('show_payment_dc', 'false');
      evntBus.$emit('show_payment_coupon', 'false');
    },
    update_items_details(items) {
      if (!items.length > 0) {
        return;
      }
      const vm = this;
      frappe.call({
        method: 'posawesome.posawesome.api.posapp.get_items_details',
        args: {
          pos_profile: vm.pos_profile,
          items_data: items,
        },
        callback: function (r) {
          if (r.message) {
            items.forEach((item) => {
              const updated_item = r.message.find(
                (element) => element.item_id == item.item_id
              );
              item.actual_qty = updated_item.actual_qty;
              item.serial_no_data = updated_item.serial_no_data;
              item.batch_no_data = updated_item.batch_no_data;
              item.item_uoms = updated_item.item_uoms;
              item.has_batch_no = updated_item.has_batch_no;
              item.has_serial_no = updated_item.has_serial_no;
            });
          }
        },
      });
    },
    update_item_detail(item) {
      const vm = this;
      frappe.call({
        method: 'posawesome.posawesome.api.posapp.get_item_detail',
        args: {
          doc: this.get_invoice_doc(),
          data: {
            item_code: item.item_code,
            customer: this.customer,
            doctype: 'Sales Invoice',
            name: 'New Sales Invoice 1',
            company: this.pos_profile.company,
            conversion_rate: 1,
            qty: item.qty,
            price_list_rate: item.price_list_rate,
            child_docname: 'New Sales Invoice Item 1',
            cost_center: this.pos_profile.cost_center,
            currency: this.pos_profile.currency,
            // plc_conversion_rate: 1,
            pos_profile: this.pos_profile.name,
            price_list: this.pos_profile.selling_price_list,
            uom: item.uom,
            tax_category: '',
            transaction_type: 'selling',
            update_stock: this.pos_profile.update_stock,
          },
        },
        callback: function (r) {
          if (r.message) {
            const data = r.message;
            if (data.has_pricing_rule) {
              item.discount_amount_on_rate = data.discount_amount_on_rate;
              item.discount_percentage = data.discount_percentage;
              item.discount_percentage_on_rate =
                data.discount_percentage_on_rate;
              item.discount_amount = data.discount_amount || 0;
            }
            if (!item.btach_price) {
              item.price_list_rate = data.price_list_rate;
            }
            item.has_pricing_rule = data.has_pricing_rule;
            item.last_purchase_rate = data.last_purchase_rate;
            item.price_or_product_discount = data.price_or_product_discount;
            item.pricing_rule_for = data.pricing_rule_for;
            item.pricing_rules = data.pricing_rules;
            item.projected_qty = data.projected_qty;
            item.reserved_qty = data.reserved_qty;
            item.conversion_factor = data.conversion_factor;
            item.stock_qty = data.stock_qty;
            item.stock_uom = data.stock_uom;
            (item.has_serial_no = data.has_serial_no),
              (item.has_batch_no = data.has_batch_no),
              vm.calc_item_price(item);
          }
        },
      });
    },
    fetch_customer_details() {
      const vm = this;
      if (this.customer) {
        return new Promise((resolve) => {
          frappe.db
            .get_value('Customer', vm.customer, [
              'email_id',
              'mobile_no',
              'image',
              'loyalty_program',
            ])
            .then(({ message }) => {
              const { loyalty_program } = message;
              if (loyalty_program) {
                frappe.call({
                  method:
                    'erpnext.accounts.doctype.loyalty_program.loyalty_program.get_loyalty_program_details_with_points',
                  args: {
                    customer: vm.customer,
                    loyalty_program,
                    silent: true,
                  },
                  callback: (r) => {
                    const { loyalty_points, conversion_factor } = r.message;
                    if (!r.exc) {
                      vm.customer_info = {
                        ...message,
                        customer: vm.customer,
                        loyalty_points,
                        conversion_factor,
                      };
                      resolve();
                    }
                  },
                });
              } else {
                vm.customer_info = { ...message, customer: vm.customer };
                resolve();
              }
            });
        });
      } else {
        return new Promise((resolve) => {
          vm.customer_info = {};
          resolve();
        });
      }
    },
    calc_prices(item, value, $event) {
      if (event.target.id === 'rate') {
        item.discount_percentage = 0;
        if (value < item.price_list_rate) {
          item.discount_amount = (
            flt(item.price_list_rate) - flt(value)
          ).toFixed(2);
        } else if (value < 0) {
          item.rate = item.price_list_rate;
          item.discount_amount = 0;
        } else if (value > item.price_list_rate) {
          item.discount_amount = 0;
        }
      } else if (event.target.id === 'discount_amount') {
        if (value < 0) {
          item.discount_amount = 0;
          item.discount_percentage = 0;
        } else {
          item.rate = flt(item.price_list_rate) - flt(value);
          item.discount_percentage = 0;
        }
      } else if (event.target.id === 'discount_percentage') {
        if (value < 0) {
          item.discount_amount = 0;
          item.discount_percentage = 0;
        } else {
          item.rate = (
            flt(item.price_list_rate) -
            (flt(item.price_list_rate) * flt(value)) / 100
          ).toFixed(2);
          item.discount_amount = (
            flt(item.price_list_rate) - flt(item.rate)
          ).toFixed(2);
        }
      }
    },
    calc_item_price(item) {
      if (!item.has_pricing_rule) {
        if (item.price_list_rate) {
          item.rate = item.price_list_rate;
        }
      }
      if (item.discount_percentage) {
        item.rate =
          flt(item.price_list_rate) -
          (flt(item.price_list_rate) * flt(item.discount_percentage)) / 100;
        item.discount_amount = (
          flt(item.price_list_rate) - flt(item.rate)
        ).toFixed(2);
      } else if (item.discount_amount) {
        item.rate = (
          flt(item.price_list_rate) - flt(item.discount_amount)
        ).toFixed(2);
      } else if (item.pricing_rule_for === 'Rate') {
        item.rate = item.price_list_rate;
      }
    },
    calc_uom(item, value) {
      const new_uom = item.item_uoms.find((element) => element.uom == value);
      item.conversion_factor = new_uom.conversion_factor;
      if (!item.has_pricing_rule) {
        item.discount_amount = 0;
        item.discount_percentage = 0;
      }
      if (item.btach_price) {
        item.price_list_rate = item.btach_price * new_uom.conversion_factor;
      }
      this.update_item_detail(item);
    },
    calc_sotck_gty(item, value) {
      item.stock_qty = item.conversion_factor * value;
    },
    set_serial_no(item) {
      item.serial_no = '';
      item.serial_no_selected.forEach((element) => {
        item.serial_no += element + '\n';
      });
      item.serial_no_selected_count = item.serial_no_selected.length;
      if (item.serial_no_selected_count != item.stock_qty) {
        evntBus.$emit('show_mesage', {
          text: `Selected Serial No QTY is ${item.serial_no_selected_count} it should be ${item.stock_qty}`,
          color: 'warning',
        });
      }
    },
    set_batch_qty(item, value) {
      const batch_no = item.batch_no_data.find(
        (element) => element.batch_no == value
      );
      item.actual_batch_qty = batch_no.batch_qty;
      item.batch_no_expiry_date = batch_no.expiry_date;
      if (batch_no.btach_price) {
        item.btach_price = batch_no.btach_price;
        item.price_list_rate = batch_no.btach_price;
        item.rate = batch_no.btach_price;
      } else {
        item.btach_price = null;
        this.update_item_detail(item);
      }
    },
    set_customer_info(field, value) {
      const vm = this;
      frappe.call({
        method: 'posawesome.posawesome.api.posapp.set_customer_info',
        args: {
          fieldname: field,
          customer: this.customer_info.customer,
          value: value,
        },
        callback: (r) => {
          if (!r.exc) {
            vm.customer_info[field] = value;
            evntBus.$emit('show_mesage', {
              text: 'Customer contact updated successfully.',
              color: 'success',
            });
            frappe.utils.play_sound('submit');
          }
        },
      });
    },
    formtCurrency(value) {
      value = parseFloat(value);
      return value.toFixed(2).replace(/\d(?=(\d{3})+\.)/g, '$&,');
    },
    shortOpenPayment(e) {
      if (e.key === 's' && (e.ctrlKey || e.metaKey)) {
        e.preventDefault();
        // this.show_payment();
        this.close_payments();
        this.show_payment_method("All");
      }
    },
    /**----->FOR PAYMENT PURPOSES<--------**/
    shortOpenCashPayment(e) {
      if (e.key === '1' && (e.ctrlKey || e.metaKey)) {
        e.preventDefault();
        this.close_payments();
        this.show_payment_method("Cash");
      }
    },
    shortOpenCCPayment(e) {
      if (e.key === '2' && (e.ctrlKey || e.metaKey)) {
        e.preventDefault();
        this.close_payments();
        this.show_payment_method("Credit Card");
      }
    },
    shortOpenDCPayment(e) {
      if (e.key === '3' && (e.ctrlKey || e.metaKey)) {
        e.preventDefault();
        this.close_payments();
        this.show_payment_method("Debit Card");
      }
    },
    shortOpenCouponPayment(e) {
      if (e.key === '4' && (e.ctrlKey || e.metaKey)) {
        e.preventDefault();
        this.close_payments();
        this.show_payment_method("Coupon");
      }
    },
    shortDeleteFirstItem(e) {
      if (e.key === 'd' && (e.ctrlKey || e.metaKey)) {
        e.preventDefault();
        this.remove_item(this.items[0]);
      }
    },
    shortOpenFirstItem(e) {
      if (e.key === 'o' && (e.ctrlKey || e.metaKey)) {
        e.preventDefault();
        this.expanded = [];
        this.expanded.push(this.items[0]);
      }
    },
    shortSelectDiscount(e) {
      if (e.key === 'z' && (e.ctrlKey || e.metaKey)) {
        e.preventDefault();
        this.$refs.discount.focus();
      }
    },
    openNewInvoice(e){
      if (e.key === "F11"){
        e.preventDefault();
        console.log({e});
        this.new_invoice();
        }
    },
    getHold(e){
      if (e.key === "F8"){
        e.preventDefault();
        console.log({e});
        this.get_draft_invoices();
        }
    },
    openReturns(e){
      if (e.key === "F9"){
        e.preventDefault();
        console.log({e});
        this.open_returns();
        }
    },
     cancelInvoice(e){
      if (e.key === "F10"){
        e.preventDefault();
        console.log({e});
        this.cancel_invoice();
        }
    },
    clearDiscount(e) {
      if (e.key === 'c' && (e.ctrlKey)) {
        this.selectedDiscount = null;
        this.enableDisable = true;
        this.discount_amount = 0;
      }
    },
    openCouponDialog(e){
      if(e.key === 'F6'){
        e.preventDefault();
        
        if (!this.items.length) {
          evntBus.$emit('show_mesage', {
            text: `There is no Items !`,
            color: 'error',
          });
          return;
        }

        if (!this.customer) {
        evntBus.$emit('show_mesage', {
          text: `There is no Customer !`,
          color: 'error',
        });
        return;
        }

        const invoice_doc = this.proces_invoice();
        evntBus.$emit("apply_coupon_code", invoice_doc);
      }
    },
    submit_coupon_codes(discount){
      this.coupon_discounts = discount;
      this.coupon_activated = true;
      evntBus.$emit("show_mesage", {
            text: `Coupon Payments added!`,
            color: "success",
          });
    }
  },
  created() {
    evntBus.$on('register_pos_profile', (data) => {
      this.pos_profile = data.pos_profile;
      this.customer = data.pos_profile.customer;
      this.pos_opening_shift = data.pos_opening_shift;
      this.stock_settings = data.stock_settings;
    });
    evntBus.$on('add_item', (item) => {
      this.add_item(item);
    });
    evntBus.$on('update_customer', (customer) => {
      this.customer = customer;
    });
    evntBus.$on('new_invoice', () => {
      this.invoice_doc = '';
      this.cancel_invoice();
    });
    evntBus.$on('load_invoice', (data) => {
      this.new_invoice(data);
    });
    evntBus.$on('load_return_invoice', (data) => {
      this.new_invoice(data.invoice_doc);
      this.discount_amount = -data.return_doc.discount_amount;
      console.log(data);
      this.return_doc = data.return_doc;
    });
    evntBus.$on("submit_discount_authentication", (data) => {
        this.submit_discount_authentication(data)
    });
    evntBus.$on("open_coupon_dialog", () => {
      this.openCouponDialog();
    });
    evntBus.$on("submit_coupon", (discount) => {
      this.submit_coupon_codes(discount);
    });

    this.$nextTick(function (){
      this.get_discount();
      // evntBus.$on("submit_closing_pos", (data) => {
      //   this.submit_closing_pos(data)
      // })
    });

    document.addEventListener('keydown', this.shortOpenPayment.bind(this));
    document.addEventListener('keydown', this.shortOpenCashPayment.bind(this));
    document.addEventListener('keydown', this.shortOpenCCPayment.bind(this));
    document.addEventListener('keydown', this.shortOpenDCPayment.bind(this));
    // document.addEventListener('keydown', this.shortOpenCouponPayment.bind(this));
    document.addEventListener('keydown', this.shortDeleteFirstItem.bind(this));
    document.addEventListener('keydown', this.shortOpenFirstItem.bind(this));
    document.addEventListener('keydown', this.shortSelectDiscount.bind(this));
    document.addEventListener('keydown', this.clearDiscount.bind(this));
    document.addEventListener('keydown', this.openCouponDialog.bind(this));
    document.addEventListener('keydown', this.openNewInvoice.bind(this));
    document.addEventListener('keydown', this.getHold.bind(this));
    document.addEventListener('keydown', this.openReturns.bind(this));
    document.addEventListener('keydown', this.cancelInvoice.bind(this));

  },
  destroyed() {
    document.removeEventListener('keydown', this.shortOpenPayment);
    document.removeEventListener('keydown', this.shortOpenCashPayment);
    document.removeEventListener('keydown', this.shortOpenCCPayment);
    document.removeEventListener('keydown', this.shortOpenDCPayment);
    // document.removeEventListener('keydown', this.shortOpenCouponPayment);
    document.removeEventListener('keydown', this.shortDeleteFirstItem);
    document.removeEventListener('keydown', this.shortOpenFirstItem);
    document.removeEventListener('keydown', this.shortSelectDiscount);
    document.removeEventListener('keydown', this.clearDiscount);
    document.removeEventListener('keydown', this.openCouponDialog);
    document.removeEventListener('keydown', this.openNewInvoice);
    document.removeEventListener('keydown', this.getHold);
    document.removeEventListener('keydown', this.openReturns);
    document.removeEventListener('keydown', this.cancelInvoice);

  },
  watch: {
    customer() {
      this.close_payments();
      evntBus.$emit('set_customer', this.customer);
      this.fetch_customer_details();
    },
    expanded(data_value) {
      this.update_items_details(data_value);
      if (data_value.length > 0) {
        this.update_item_detail(data_value[0]);
      }
    },
  },
};
</script>

<style scoped>
.border_line_bottom {
  border-bottom: 1px solid lightgray;
}
.disable-events {
  pointer-events: none;
}
</style><|MERGE_RESOLUTION|>--- conflicted
+++ resolved
@@ -506,12 +506,8 @@
                 class="pa-0"
                 large
                 color="primary"
-<<<<<<< HEAD
-                @click="show_payment"
-=======
                 rounded
                 @click="show_payment_method"
->>>>>>> 887d3f14
                 dark
                 >PAY</v-btn
               >
