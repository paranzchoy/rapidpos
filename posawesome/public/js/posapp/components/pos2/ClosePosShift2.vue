--- conflicted
+++ resolved
@@ -177,11 +177,7 @@
            <template>
              <v-row>
                 <v-col cols="6">
-<<<<<<< HEAD
-                  <img src="/assets/rapidposcustom/images/JacobsLogo.png" style="height:100%; width:70%;">
-=======
-                  <img src="/assets/rapidposcustom/images/TacurongDoctorsLogo.png" style="height:90%; width:90%;">
->>>>>>> 22e75aa9
+                  <img src="/assets/rapidposcustom/images/TacurongLogo.png" style="height:90%; width:90%;">
                 </v-col>
                 <v-col cols="6">
                   <v-data-table
