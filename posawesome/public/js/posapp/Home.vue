--- conflicted
+++ resolved
@@ -10,13 +10,8 @@
 </template>
 
 <script>
-<<<<<<< HEAD
-import Navbar from "./components/pos2/Navbar2.vue";
-import POS from "./components/pos2/Pos2.vue";
-=======
 import Navbar from './components/Navbar.vue';
 import POS from './components/pos/Pos.vue';
->>>>>>> cf7fba39
 
 export default {
   data: function () {
