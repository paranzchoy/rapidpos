--- conflicted
+++ resolved
@@ -198,11 +198,7 @@
  ],
  "is_submittable": 1,
  "links": [],
-<<<<<<< HEAD
- "modified": "2021-08-24 08:34:02.671359",
-=======
  "modified": "2021-08-24 13:32:58.776265",
->>>>>>> aaedb7d6
  "modified_by": "Administrator",
  "module": "POSAwesome",
  "name": "POS Closing Shift",
