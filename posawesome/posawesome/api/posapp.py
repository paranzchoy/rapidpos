# -*- coding: utf-8 -*-
# Copyright (c) 2020, Youssef Restom and contributors
# For license information, please see license.txt

from __future__ import unicode_literals
import frappe
from frappe.model.document import Document
from frappe.utils import getdate, now_datetime, nowdate, flt, cint, get_datetime_str, nowdate
from frappe import _
from erpnext.accounts.party import get_party_account
from erpnext.stock.get_item_details import get_item_details
import json
from frappe.utils.background_jobs import enqueue
from posawesome import console
from posawesome.posawesome.api.posapp_customization import get_available_credit
from erpnext.accounts.doctype.sales_invoice.sales_invoice import get_bank_cash_account

@frappe.whitelist()
def get_opening_dialog_data():
    data = {}
    data["companys"] = frappe.get_list(
        "Company", limit_page_length=0, order_by='name')
    data["pos_profiles_data"] = frappe.get_list(
        "POS Profile", filters={"disabled": 0}, fields=["name", "company"], limit_page_length=0, order_by='name')

    pos_profiles_list = []
    for i in data["pos_profiles_data"]:
        pos_profiles_list.append(i.name)

    payment_method_table = "POS Payment Method" if get_version(
    ) == 13 else "Sales Invoice Payment"
    data["payments_method"] = frappe.get_list(
        payment_method_table,
        filters={"parent": ["in", pos_profiles_list]},
        fields=["*"],
        limit_page_length=0,
        order_by='parent'
    )

    return data


@frappe.whitelist()
def create_opening_voucher(pos_profile, company, balance_details):
    balance_details = json.loads(balance_details)

    new_pos_opening = frappe.get_doc({
        'doctype': 'POS Opening Shift',
        "period_start_date": frappe.utils.get_datetime(),
        "posting_date": frappe.utils.getdate(),
        "user": frappe.session.user,
        "pos_profile": pos_profile,
        "company": company,
    })
    new_pos_opening.set("balance_details", balance_details)
    new_pos_opening.submit()

    data = {}
    data["pos_opening_shift"] = new_pos_opening.as_dict()
    update_opening_shift_data(data, new_pos_opening.pos_profile)
    return data


@frappe.whitelist()
def check_opening_shift(user):
    open_vouchers = frappe.db.get_all("POS Opening Shift",
                                      filters={
                                          "user": user,
                                          "pos_closing_shift": ["in", ["", None]],
                                          "docstatus": 1,
                                          "status": "Open"
                                      },
                                      fields=["name",
                                              "pos_profile"],
                                      order_by="period_start_date desc"
                                      )
    data = ""
    if len(open_vouchers) > 0:
        data = {}
        data["pos_opening_shift"] = frappe.get_doc(
            "POS Opening Shift", open_vouchers[0]["name"])
        update_opening_shift_data(data, open_vouchers[0]["pos_profile"])
    return data


def update_opening_shift_data(data, pos_profile):
    data["pos_profile"] = frappe.get_doc(
        "POS Profile", pos_profile)
    data["company"] = frappe.get_doc(
        "Company", data["pos_profile"].company)
    allow_negative_stock = frappe.get_value(
        "Stock Settings", None, "allow_negative_stock")
    data["stock_settings"] = {}
    data["stock_settings"].update({
        "allow_negative_stock": allow_negative_stock
    })


@frappe.whitelist()
def get_items(pos_profile):
    pos_profile = json.loads(pos_profile)
    price_list = pos_profile.get("selling_price_list")

    item_groups_list = []
    if pos_profile.get("item_groups"):
        for group in pos_profile.get("item_groups"):
            if not frappe.db.exists('Item Group', group.get("item_group")):
                item_group = get_root_of(group.get("item_group"))
                item_groups_list.append(item_group)
            else:
                item_groups_list.append(group.get("item_group"))

    conditon = ""
    if len(item_groups_list) > 0:
        if len(item_groups_list) == 1:
            conditon = "AND item_group = '{0}'".format(item_groups_list[0])
        else:
            conditon = "AND item_group in {0}".format(tuple(item_groups_list))

    result = []

    items_data = frappe.db.sql("""
        SELECT
            name AS item_code,
            item_name,
            description,
            stock_uom,
            image,
            is_stock_item,
            has_variants,
            variant_of,
            item_group,
            idx as idx,
            has_batch_no,
            has_serial_no
        FROM
            `tabItem`
        WHERE
            disabled = 0
                AND is_sales_item = 1
                AND is_fixed_asset = 0
                {0}
        ORDER BY
            name asc
            """
                               .format(
                                   conditon
                               ), as_dict=1)

    if items_data:
        items = [d.item_code for d in items_data]
        item_prices_data = frappe.get_all("Item Price",
                                          fields=[
                                              "item_code", "price_list_rate", "currency"],
                                          filters={'price_list': price_list, 'item_code': ['in', items]})

        item_prices = {}
        for d in item_prices_data:
            item_prices[d.item_code] = d

        for item in items_data:
            item_code = item.item_code
            item_price = item_prices.get(item_code) or {}
            item_barcode = frappe.get_all("Item Barcode", filters={
                                          "parent": item_code}, fields=["barcode", "posa_uom"])

            if pos_profile.get("posa_display_items_in_stock"):
                item_stock_qty = get_stock_availability(
                    item_code, pos_profile.get("warehouse"))
            if pos_profile.get("posa_display_items_in_stock") and (not item_stock_qty or item_stock_qty < 0):
                pass
            else:
                row = {}
                row.update(item)
                row.update({
                    'rate': item_price.get('price_list_rate') or 0,
                    'currency': item_price.get('currency') or pos_profile.get("currency"),
                    'item_barcode': item_barcode or [],
                    'actual_qty': 0,
                })
                result.append(row)

    return result


def get_root_of(doctype):
    """Get root element of a DocType with a tree structure"""
    result = frappe.db.sql("""select t1.name from `tab{0}` t1 where
		(select count(*) from `tab{1}` t2 where
			t2.lft < t1.lft and t2.rgt > t1.rgt) = 0
		and t1.rgt > t1.lft""".format(doctype, doctype))
    return result[0][0] if result else None


@frappe.whitelist()
def get_items_groups():
    return frappe.db.sql("""
        select name 
        from `tabItem Group`
        where is_group = 0
        order by name
        LIMIT 0, 200 """, as_dict=1)


@frappe.whitelist()
def get_customer_names():
    customers = frappe.db.sql("""
        select name, mobile_no, email_id, tax_id, customer_name
        from `tabCustomer`
        order by name
        LIMIT 0, 10000 """, as_dict=1)

    return customers


@frappe.whitelist()
def save_draft_invoice(data):
    data = json.loads(data)
    invoice_doc = frappe.get_doc(data)
    invoice_doc.flags.ignore_permissions = True
    frappe.flags.ignore_account_permission = True
    invoice_doc.set_missing_values()
    
    if invoice_doc.is_return and get_version() == 12:
        for payment in invoice_doc.payments:
            if payment.default == 1:
                payment.amount = data.get("total")
                
    if invoice_doc.get("taxes"):
        for tax in invoice_doc.taxes:
            tax.included_in_print_rate = 1
    invoice_doc.save()
    return invoice_doc


@frappe.whitelist()
def update_invoice(data):
    data = json.loads(data)
    invoice_doc = frappe.get_doc("Sales Invoice", data.get("name"))
    invoice_doc.flags.ignore_permissions = True
    frappe.flags.ignore_account_permission = True
    invoice_doc.customer = data.get("customer")
    invoice_doc.items = []
    invoice_doc.discount_amount = data.get("discount_amount")
    invoice_doc.update({
        "items": data.get("items")
    })
    invoice_doc.set_missing_values()
    
    if invoice_doc.get("taxes"):
        for tax in invoice_doc.taxes:
            tax.included_in_print_rate = 1
        
    invoice_doc.save()
    return invoice_doc
    
@frappe.whitelist()
def submit_invoice(data):
    data = json.loads(data)
    invoice_doc = frappe.get_doc("Sales Invoice", data.get("name"))

    cash_account = get_bank_cash_account("Cash", invoice_doc.company)

    # creating advance payment
    if(data.get("credit_change")):
        advance_payment_entry = frappe.get_doc({
            "doctype": "Payment Entry",
            "mode_of_payment": "Cash",
            "paid_to": cash_account["account"],
            "payment_type": "Receive",
            "party_type": "Customer",
            "party": data.get("customer"),
            "paid_amount":  data.get("credit_change"),
            "received_amount":  data.get("credit_change"),
        })

        advance_payment_entry.flags.ignore_permissions = True
        frappe.flags.ignore_account_permission = True
        advance_payment_entry.save()
        advance_payment_entry.submit()


    # calculating cash
    if(data.get("redeemed_customer_credit")):
        total_cash = invoice_doc.total - float(data.get("redeemed_customer_credit"))
        
    is_payment_entry = 0
    if(data.get("redeemed_customer_credit")):
        for row in data.get("customer_credit_dict"):
            if row["type"] == "Advance" and row["credit_to_redeem"]: 
                advance = frappe.get_doc("Payment Entry", row["credit_origin"])
                
                advance_payment = {
                    "reference_type": "Payment Entry",
                    "reference_name": advance.name,
                    "remarks": advance.remarks,
                    "advance_amount": advance.unallocated_amount,
                    "allocated_amount": row["credit_to_redeem"]
                }
                
                invoice_doc.append("advances", advance_payment)
                invoice_doc.is_pos = 0
                is_payment_entry = 1
                
    payments = []
    # redeeming customer loyalty
    if data.get("loyalty_amount") > 0:
        invoice_doc.loyalty_amount = data.get("loyalty_amount")
        invoice_doc.redeem_loyalty_points = data.get("redeem_loyalty_points")
        invoice_doc.loyalty_points = data.get("loyalty_points")
        
    if data.get("is_cashback") and not is_payment_entry:
        for payment in data.get("payments"):
            for i in invoice_doc.payments:
                if i.mode_of_payment == payment["mode_of_payment"]:
                    i.amount = payment["amount"]
                    i.base_amount = 0
                    if i.amount:
                        payments.append(i)
                    break
    
        if len(payments) == 0 and not invoice_doc.is_return and invoice_doc.is_pos:
            payments = [invoice_doc.payments[0]]
    else:
        invoice_doc.is_pos = 0
    
    invoice_doc.payments = payments
    
    invoice_doc.due_date = data.get("due_date")
    invoice_doc.flags.ignore_permissions = True
    frappe.flags.ignore_account_permission = True
    invoice_doc.posa_is_printed = 1
    invoice_doc.save()
    
    if frappe.get_value("POS Profile", invoice_doc.pos_profile, "posa_allow_submissions_in_background_job"):
        invoices_list = frappe.get_all("Sales Invoice", filters={
            "posa_pos_opening_shift": invoice_doc.posa_pos_opening_shift,
            "docstatus": 0,
            "posa_is_printed": 1
        })
        for invoice in invoices_list:
            enqueue(method=submit_in_background_job, queue='short',
                    timeout=1000, is_async=True, kwargs=invoice.name)
    else:
        invoice_doc.submit()
    
    # redeeming customer credit with journal voucher
    if(data.get("redeemed_customer_credit")):
        for row in data.get("customer_credit_dict"):
            if row["type"] == "Invoice" and row["credit_to_redeem"]:
                outstanding_invoice = frappe.get_doc("Sales Invoice", row["credit_origin"])

                jv_doc = frappe.get_doc({
                    "doctype": "Journal Entry",
                    "voucher_type": "Journal Entry",
                    "posting_date": nowdate()                    
                })
                
                jv_debit_entry = {
                    "account": outstanding_invoice.debit_to,
                    "party_type": "Customer",
                    "party": invoice_doc.customer,
                    "reference_type": "Sales Invoice",
                    "reference_name": outstanding_invoice.name,
                    "debit_in_account_currency": row["credit_to_redeem"]
                }
                
                jv_credit_entry = {
                    "account": invoice_doc.debit_to,
                    "party_type": "Customer",
                    "party": invoice_doc.customer,
                    "reference_type": "Sales Invoice",
                    "reference_name": invoice_doc.name,
                    "credit_in_account_currency": row["credit_to_redeem"]
                }
                
                jv_doc.append("accounts", jv_debit_entry)
                jv_doc.append("accounts", jv_credit_entry)
                
                jv_doc.flags.ignore_permissions = True
                frappe.flags.ignore_account_permission = True
                jv_doc.set_missing_values()
                jv_doc.save()
                jv_doc.submit()


    if is_payment_entry and total_cash > 0:
        payment_entry_doc = frappe.get_doc({
            "doctype": "Payment Entry",
            "posting_date": nowdate(),
            "payment_type": "Receive",
            "party_type": "Customer",
            "party": invoice_doc.customer,
            "paid_amount": total_cash,
            "received_amount": total_cash,
            "paid_from": invoice_doc.debit_to,
            "paid_to": cash_account["account"]
        })
    
        payment_reference = {
            "allocated_amount": total_cash,
            "due_date": data.get("due_date"),
            "outstanding_amount": total_cash,
            "reference_doctype": "Sales Invoice",
            "reference_name": invoice_doc.name,
            "total_amount": total_cash,
        }

        payment_entry_doc.append("references", payment_reference)
        payment_entry_doc.flags.ignore_permissions = True
        frappe.flags.ignore_account_permission = True
        payment_entry_doc.save()
        payment_entry_doc.submit()

    return {
        "name": invoice_doc.name,
        "status": invoice_doc.docstatus
    }


def submit_in_background_job(kwargs):
    invoice_doc = frappe.get_doc("Sales Invoice", kwargs)
    invoice_doc.submit()


@frappe.whitelist()
def get_draft_invoices(pos_opening_shift):
    invoices_list = frappe.get_list(
        "Sales Invoice",
        filters={
            "posa_pos_opening_shift": pos_opening_shift,
            "docstatus": 0,
            "posa_is_printed": 0
        },
        fields=["name"],
        limit_page_length=0,
        order_by='customer'
    )
    data = []
    for invoice in invoices_list:
        data.append(frappe.get_doc("Sales Invoice", invoice["name"]))
    return data


@frappe.whitelist()
def delete_invoice(invoice):
    if frappe.get_value("Sales Invoice", invoice, "posa_is_printed"):
        frappe.throw(_("This invoice {0} cannot be deleted".format(invoice)))
    frappe.delete_doc("Sales Invoice", invoice, force=1)
    return "Inovice {0} Deleted".format(invoice)


@frappe.whitelist()
def get_items_details(pos_profile, items_data):
    pos_profile = json.loads(pos_profile)
    items_data = json.loads(items_data)
    warehouse = pos_profile.get("warehouse")
    result = []

    if len(items_data) > 0:
        for item in items_data:
            item_code = item.get("item_code")
            item_stock_qty = get_stock_availability(item_code, warehouse)
            has_batch_no, has_serial_no = frappe.get_value(
                "Item", item_code, ["has_batch_no", "has_serial_no"])

            uoms = frappe.get_all("UOM Conversion Detail", filters={
                "parent": item_code}, fields=["uom", "conversion_factor"])

            serial_no_data = frappe.get_all('Serial No', filters={
                "item_code": item_code,
                "status": "Active"
            }, fields=["name as serial_no"])

            batch_no_data = []
            from erpnext.stock.doctype.batch.batch import get_batch_qty
            batch_list = get_batch_qty(
                warehouse=warehouse, item_code=item_code)
            
            if batch_list:
                for batch in batch_list:
                    if batch.qty > 0 and batch.batch_no:
                        batch_doc = frappe.get_doc("Batch", batch.batch_no)
                        if (str(batch_doc.expiry_date) > str(nowdate()) or batch_doc.expiry_date in ["", None]) and batch_doc.disabled == 0:
                            batch_no_data.append({
                                "batch_no": batch.batch_no,
                                "batch_qty": batch.qty,
                                "expiry_date": batch_doc.expiry_date,
                                "btach_price": batch_doc.posa_btach_price,
                            })

            row = {}
            row.update(item)
            row.update({
                'item_uoms': uoms or [],
                'serial_no_data': serial_no_data or [],
                'batch_no_data': batch_no_data or [],
                'actual_qty': item_stock_qty or 0,
                'has_batch_no': has_batch_no,
                'has_serial_no': has_serial_no,
            })

            result.append(row)

    return result


@frappe.whitelist()
def get_item_detail(data, doc=None):
    return get_item_details(data, doc)


def get_stock_availability(item_code, warehouse):
    latest_sle = frappe.db.sql("""select qty_after_transaction
		from `tabStock Ledger Entry`
		where item_code = %s and warehouse = %s
		order by posting_date desc, posting_time desc
		limit 1""", (item_code, warehouse), as_dict=1)

    sle_qty = latest_sle[0].qty_after_transaction or 0 if latest_sle else 0
    return sle_qty


@frappe.whitelist()
def create_customer(customer_name, tax_id, mobile_no, email_id):
    if not frappe.db.exists("Customer", {"customer_name": customer_name}):
        customer = frappe.get_doc({
            "doctype": "Customer",
            "customer_name": customer_name,
            "tax_id": tax_id,
            "mobile_no": mobile_no,
            "email_id": email_id,
        }).insert(ignore_permissions=True)
        return customer


@frappe.whitelist()
def get_items_from_barcode(selling_price_list, currency, barcode):
    search_item = frappe.get_all("Item Barcode", filters={
        "barcode": barcode}, fields=["parent", "barcode", "posa_uom"])
    if len(search_item) == 0:
        return ""
    item_code = search_item[0].parent
    item_list = frappe.get_all("Item", filters={"name": item_code}, fields=[
        "name",
        "item_name",
        "description",
        "stock_uom",
        "image",
        "is_stock_item",
        "has_variants",
        "variant_of",
        "item_group",
        "has_batch_no",
        "has_serial_no"])

    if item_list[0]:
        item = item_list[0]
        item_prices_data = frappe.get_all("Item Price",
                                          fields=[
                                              "item_code", "price_list_rate", "currency"],
                                          filters={'price_list': selling_price_list, 'item_code': item_code})

        item_price = 0
        if len(item_prices_data):
            item_price = item_prices_data[0].get("price_list_rate")
            currency = item_prices_data[0].get("currency")

        item.update({
            'rate': item_price,
            'currency': currency,
            'item_code': item_code,
            'barcode': barcode,
            'actual_qty': 0,
            'item_barcode': search_item,
        })
        return item


@frappe.whitelist()
def set_customer_info(fieldname, customer, value=""):
    if fieldname == 'loyalty_program':
        frappe.db.set_value('Customer', customer, 'loyalty_program', value)

    contact = frappe.get_cached_value(
        'Customer', customer, 'customer_primary_contact') or ""

    if contact:
        contact_doc = frappe.get_doc('Contact', contact)
        if fieldname == 'email_id':
            contact_doc.set(
                'email_ids', [{'email_id': value, 'is_primary': 1}])
            frappe.db.set_value('Customer', customer, 'email_id', value)
        elif fieldname == 'mobile_no':
            contact_doc.set(
                'phone_nos', [{'phone': value, 'is_primary_mobile_no': 1}])
            frappe.db.set_value('Customer', customer, 'mobile_no', value)
        contact_doc.save()

    else:
        contact_doc = frappe.new_doc('Contact')
        contact_doc.first_name = customer
        contact_doc.is_primary_contact = 1
        contact_doc.is_billing_contact = 1
        if fieldname == "mobile_no":
            contact_doc.add_phone(
                value, is_primary_mobile_no=1, is_primary_phone=1)

        if fieldname == 'email_id':
            contact_doc.add_email(value, is_primary=1)

        contact_doc.append("links", {
            "link_doctype": "Customer",
            "link_name": customer
        })

        contact_doc.flags.ignore_mandatory = True
        contact_doc.save()
        frappe.set_value("Customer", customer,
                         "customer_primary_contact", contact_doc.name)


@frappe.whitelist()
def search_invoices_for_return(invoice_name, company):
    invoices_list = frappe.get_list(
        "Sales Invoice",
        filters={
<<<<<<< HEAD
            "name": ["like", "%"+invoice_name+"%"],
=======
            "name": ["like", f"%{invoice_name}%"],
>>>>>>> 39f96820
            "company": company,
            "docstatus": 1
        },
        fields=["name"],
        limit_page_length=0,
        order_by='customer'
    )
    data = []
    is_returned = frappe.get_all(
        "Sales Invoice",
        filters={
            "return_against": invoice_name,
            "docstatus": 1
        },
        fields=["name"],
        order_by='customer'
    )
    if len(is_returned):
        return data
    for invoice in invoices_list:
        data.append(frappe.get_doc("Sales Invoice", invoice["name"]))
    return data


def get_version():
    branch_name = get_app_branch("erpnext")
    if "12" in branch_name:
        return 12
    elif "13" in branch_name:
        return 13
    else:
        return 13


def get_app_branch(app):
    '''Returns branch of an app'''
    import subprocess
    try:
        branch = subprocess.check_output('cd ../apps/{0} && git rev-parse --abbrev-ref HEAD'.format(app),
                                         shell=True)
        branch = branch.decode('utf-8')
        branch = branch.strip()
        return branch
    except Exception:
        return ''<|MERGE_RESOLUTION|>--- conflicted
+++ resolved
@@ -14,6 +14,7 @@
 from posawesome import console
 from posawesome.posawesome.api.posapp_customization import get_available_credit
 from erpnext.accounts.doctype.sales_invoice.sales_invoice import get_bank_cash_account
+
 
 @frappe.whitelist()
 def get_opening_dialog_data():
@@ -220,12 +221,12 @@
     invoice_doc.flags.ignore_permissions = True
     frappe.flags.ignore_account_permission = True
     invoice_doc.set_missing_values()
-    
+
     if invoice_doc.is_return and get_version() == 12:
         for payment in invoice_doc.payments:
             if payment.default == 1:
                 payment.amount = data.get("total")
-                
+
     if invoice_doc.get("taxes"):
         for tax in invoice_doc.taxes:
             tax.included_in_print_rate = 1
@@ -246,14 +247,15 @@
         "items": data.get("items")
     })
     invoice_doc.set_missing_values()
-    
+
     if invoice_doc.get("taxes"):
         for tax in invoice_doc.taxes:
             tax.included_in_print_rate = 1
-        
+
     invoice_doc.save()
     return invoice_doc
-    
+
+
 @frappe.whitelist()
 def submit_invoice(data):
     data = json.loads(data)
@@ -279,17 +281,17 @@
         advance_payment_entry.save()
         advance_payment_entry.submit()
 
-
     # calculating cash
     if(data.get("redeemed_customer_credit")):
-        total_cash = invoice_doc.total - float(data.get("redeemed_customer_credit"))
-        
+        total_cash = invoice_doc.total - \
+            float(data.get("redeemed_customer_credit"))
+
     is_payment_entry = 0
     if(data.get("redeemed_customer_credit")):
         for row in data.get("customer_credit_dict"):
-            if row["type"] == "Advance" and row["credit_to_redeem"]: 
+            if row["type"] == "Advance" and row["credit_to_redeem"]:
                 advance = frappe.get_doc("Payment Entry", row["credit_origin"])
-                
+
                 advance_payment = {
                     "reference_type": "Payment Entry",
                     "reference_name": advance.name,
@@ -297,18 +299,18 @@
                     "advance_amount": advance.unallocated_amount,
                     "allocated_amount": row["credit_to_redeem"]
                 }
-                
+
                 invoice_doc.append("advances", advance_payment)
                 invoice_doc.is_pos = 0
                 is_payment_entry = 1
-                
+
     payments = []
     # redeeming customer loyalty
     if data.get("loyalty_amount") > 0:
         invoice_doc.loyalty_amount = data.get("loyalty_amount")
         invoice_doc.redeem_loyalty_points = data.get("redeem_loyalty_points")
         invoice_doc.loyalty_points = data.get("loyalty_points")
-        
+
     if data.get("is_cashback") and not is_payment_entry:
         for payment in data.get("payments"):
             for i in invoice_doc.payments:
@@ -318,20 +320,20 @@
                     if i.amount:
                         payments.append(i)
                     break
-    
+
         if len(payments) == 0 and not invoice_doc.is_return and invoice_doc.is_pos:
             payments = [invoice_doc.payments[0]]
     else:
         invoice_doc.is_pos = 0
-    
+
     invoice_doc.payments = payments
-    
+
     invoice_doc.due_date = data.get("due_date")
     invoice_doc.flags.ignore_permissions = True
     frappe.flags.ignore_account_permission = True
     invoice_doc.posa_is_printed = 1
     invoice_doc.save()
-    
+
     if frappe.get_value("POS Profile", invoice_doc.pos_profile, "posa_allow_submissions_in_background_job"):
         invoices_list = frappe.get_all("Sales Invoice", filters={
             "posa_pos_opening_shift": invoice_doc.posa_pos_opening_shift,
@@ -343,19 +345,20 @@
                     timeout=1000, is_async=True, kwargs=invoice.name)
     else:
         invoice_doc.submit()
-    
+
     # redeeming customer credit with journal voucher
     if(data.get("redeemed_customer_credit")):
         for row in data.get("customer_credit_dict"):
             if row["type"] == "Invoice" and row["credit_to_redeem"]:
-                outstanding_invoice = frappe.get_doc("Sales Invoice", row["credit_origin"])
+                outstanding_invoice = frappe.get_doc(
+                    "Sales Invoice", row["credit_origin"])
 
                 jv_doc = frappe.get_doc({
                     "doctype": "Journal Entry",
                     "voucher_type": "Journal Entry",
-                    "posting_date": nowdate()                    
+                    "posting_date": nowdate()
                 })
-                
+
                 jv_debit_entry = {
                     "account": outstanding_invoice.debit_to,
                     "party_type": "Customer",
@@ -364,7 +367,7 @@
                     "reference_name": outstanding_invoice.name,
                     "debit_in_account_currency": row["credit_to_redeem"]
                 }
-                
+
                 jv_credit_entry = {
                     "account": invoice_doc.debit_to,
                     "party_type": "Customer",
@@ -373,16 +376,15 @@
                     "reference_name": invoice_doc.name,
                     "credit_in_account_currency": row["credit_to_redeem"]
                 }
-                
+
                 jv_doc.append("accounts", jv_debit_entry)
                 jv_doc.append("accounts", jv_credit_entry)
-                
+
                 jv_doc.flags.ignore_permissions = True
                 frappe.flags.ignore_account_permission = True
                 jv_doc.set_missing_values()
                 jv_doc.save()
                 jv_doc.submit()
-
 
     if is_payment_entry and total_cash > 0:
         payment_entry_doc = frappe.get_doc({
@@ -396,7 +398,7 @@
             "paid_from": invoice_doc.debit_to,
             "paid_to": cash_account["account"]
         })
-    
+
         payment_reference = {
             "allocated_amount": total_cash,
             "due_date": data.get("due_date"),
@@ -476,7 +478,7 @@
             from erpnext.stock.doctype.batch.batch import get_batch_qty
             batch_list = get_batch_qty(
                 warehouse=warehouse, item_code=item_code)
-            
+
             if batch_list:
                 for batch in batch_list:
                     if batch.qty > 0 and batch.batch_no:
@@ -625,11 +627,7 @@
     invoices_list = frappe.get_list(
         "Sales Invoice",
         filters={
-<<<<<<< HEAD
-            "name": ["like", "%"+invoice_name+"%"],
-=======
             "name": ["like", f"%{invoice_name}%"],
->>>>>>> 39f96820
             "company": company,
             "docstatus": 1
         },
